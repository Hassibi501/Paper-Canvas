<<<<<<< HEAD
import { Plugin, WorkspaceLeaf, TFile, Notice, App, PluginSettingTab } from 'obsidian'; // Removed debounce
import { PaperCanvasSettings, PaperCanvasPluginInterface, CanvasView, PageData, NodeState } from './types'; // Added PageData, NodeState here if needed, CanvasView is important
import { DEFAULT_SETTINGS, PaperCanvasSettingTab } from './settings';
import { StateManager } from './stateManager';
import { ViewManager } from './viewManager';
import { PdfExporter } from './pdfExporter';
import { PAGE_GAP } from './constants';

export default class PaperCanvasPlugin extends Plugin implements PaperCanvasPluginInterface {
    // ... properties ...
    settings: PaperCanvasSettings;
    stateManager: StateManager;
    viewManager: ViewManager;
    pdfExporter: PdfExporter;
    currentCanvasFile: TFile | null = null;

    constructor(app: App, manifest: any) {
        super(app, manifest);
        // Initialize managers here, passing 'this' which implements the interface
        this.stateManager = new StateManager(this);
        this.viewManager = new ViewManager(this);
        this.pdfExporter = new PdfExporter(this);
    }

    async onload() {
        console.log('Loading Paper Canvas Plugin (v12 - Refactored)');
        await this.loadSettings(); // Load global settings first

        this.addSettingTab(new PaperCanvasSettingTab(this.app, this));

        // Initialize managers/styles
        this.viewManager.initializeStyles(); // Add styles needed by view manager
        this.stateManager.resetLocalState(); // Start with fresh state

        // Register Events (use arrow functions to maintain 'this' context)
        this.registerEvent(this.app.workspace.on('layout-change', this.handleLayoutChange));
        this.registerEvent(this.app.workspace.on('active-leaf-change', this.handleActiveLeafChange));
        this.app.workspace.onLayoutReady(this.handleLayoutChange); // Initial check

        // --- Register Commands ---
        this.addCommand({ id: 'paper-canvas-add-new-page', name: 'Paper Canvas: Add New Page', callback: this.addNewPage });
        this.addCommand({ id: 'paper-canvas-next-page', name: 'Paper Canvas: Go to Next Page', callback: () => this.goToPage(this.stateManager.getCurrentPageIndex() + 1) });
        this.addCommand({ id: 'paper-canvas-previous-page', name: 'Paper Canvas: Go to Previous Page', callback: () => this.goToPage(this.stateManager.getCurrentPageIndex() - 1) });
        // Commented out single page export command
        // this.addCommand({ id: 'paper-canvas-export-current-page', name: 'Paper Canvas: Export Current Page as PDF', checkCallback: this.checkExportCallback(() => this.pdfExporter.exportSinglePageAsPDF(this.stateManager.getCurrentPageIndex(), this.stateManager.getAllNodeStates(), this.viewManager.getObservedCanvasElement(), this.currentCanvasFile)) });
        this.addCommand({ id: 'paper-canvas-export-all-pages', name: 'Paper Canvas: Export All Pages as PDF', checkCallback: this.checkExportCallback(
            () => this.pdfExporter.exportAllPagesAsPDF(
                this.stateManager.getPages(),
                this.stateManager.getAllNodeStates(),
                this.viewManager.getObservedCanvasElement(), // Pass current element
                this.currentCanvasFile
            )
        )});
    }

    async onunload() {
        console.log('Unloading Paper Canvas Plugin');
        // Ensure final save if needed
        if (this.currentCanvasFile) {
            // Clear timeout explicitly if using internal setTimeout in StateManager
            if (this.stateManager['saveTimeout']) { // Access private-like property if needed
                 clearTimeout(this.stateManager['saveTimeout']);
                 this.stateManager['saveTimeout'] = null;
             }
            console.log("Performing final save on unload...");
            await this.stateManager.saveCanvasData(this.currentCanvasFile, true); // Force save via StateManager
        }
        this.viewManager.cleanup(); // Cleanup view resources
        this.currentCanvasFile = null;
    }

    // --- Settings Management ---
    async loadSettings(): Promise<void> {
        const allData = await this.loadData() || {};
        this.settings = {
            pageWidthPx: allData.pageWidthPx ?? DEFAULT_SETTINGS.pageWidthPx,
            pageHeightPx: allData.pageHeightPx ?? DEFAULT_SETTINGS.pageHeightPx
        };
        console.log("Global Settings loaded/initialized:", this.settings);
    }

    async saveSettings(): Promise<void> {
         const settingsToSave: PaperCanvasSettings = {
             pageWidthPx: this.settings.pageWidthPx,
             pageHeightPx: this.settings.pageHeightPx
         };
         let allData = await this.loadData() || {};
         // Ensure only settings properties are merged, preserving canvas data keys
         allData.pageWidthPx = settingsToSave.pageWidthPx;
         allData.pageHeightPx = settingsToSave.pageHeightPx;
        await this.saveData(allData);
        console.log("Global Settings saved via interface method:", settingsToSave);

        const observedElement = this.viewManager.getObservedCanvasElement();
        if (this.currentCanvasFile && observedElement) {
             this.viewManager.updatePageMarker(this.stateManager.getCurrentPageIndex(), this.stateManager.getPages().length);
             this.viewManager.applyNodeVisibilityAndPosition(
                 observedElement,
                 this.stateManager.getCurrentPageIndex(),
                 this.stateManager.getAllNodeStates() // Call function
             );
        }
    }

    // --- Event Handlers --- (Arrow functions for correct 'this')
    private handleLayoutChange = async (): Promise<void> => {
        await this.updatePluginStateForLeaf(this.app.workspace.activeLeaf);
    }
    private handleActiveLeafChange = async (leaf: WorkspaceLeaf | null): Promise<void> => {
         await this.updatePluginStateForLeaf(leaf);
    }

    // Central logic for handling leaf changes
    private async updatePluginStateForLeaf(activeLeaf: WorkspaceLeaf | null): Promise<void> {
        if (this.isCanvasView(activeLeaf)) {
            const canvasFile = activeLeaf.view.file; // file is guaranteed by isCanvasView check now
            if (!this.currentCanvasFile || this.currentCanvasFile.path !== canvasFile?.path) {
                // Switched to a new/different canvas
                console.log(`Plugin: Switched to canvas ${canvasFile?.path}`);
                if (this.currentCanvasFile) {
                     // Clear timeout explicitly if needed
                     if (this.stateManager['saveTimeout']) clearTimeout(this.stateManager['saveTimeout']); this.stateManager['saveTimeout'] = null;
                    await this.stateManager.saveCanvasData(this.currentCanvasFile, true); // Save previous immediately
                }
                this.currentCanvasFile = canvasFile;
                await this.stateManager.loadCanvasData(this.currentCanvasFile); // Load or reset state for the new one
                this.initializeCanvasView(activeLeaf); // Initialize view for new state
            } else if (!this.viewManager.getObservedCanvasElement() && this.currentCanvasFile) {
                // Re-initializing view for the *same* canvas
                console.log("Plugin: Re-initializing view for current canvas.");
                this.initializeCanvasView(activeLeaf); // State exists, setup view
            }
        } else {
            // Left canvas view
            if (this.currentCanvasFile) {
                console.log(`Plugin: Left canvas ${this.currentCanvasFile.path}`);
                 // Clear timeout explicitly if needed
                 if (this.stateManager['saveTimeout']) clearTimeout(this.stateManager['saveTimeout']); this.stateManager['saveTimeout'] = null;
                await this.stateManager.saveCanvasData(this.currentCanvasFile, true); // Save immediately
                this.viewManager.cleanup(); // Cleanup view manager resources
                this.currentCanvasFile = null;
            }
        }
    }

    // Initialize ViewManager for a specific canvas leaf
    private initializeCanvasView(leaf: WorkspaceLeaf): void {
        if (!this.isCanvasView(leaf)) return;
        const canvasElement = this.viewManager.getCanvasElement(leaf);
        if (!canvasElement) { this.showNotice("Paper Canvas could not find the canvas element."); return; }

        // Check if ViewManager already observes this exact element
        if (this.viewManager.getObservedCanvasElement() === canvasElement) {
             console.log("Plugin: View already initialized for this element.");
             // Ensure UI is up-to-date in case state was reloaded without full re-init
             this.viewManager.updatePageIndicator(this.stateManager.getCurrentPageIndex(), this.stateManager.getPages().length);
             this.viewManager.applyNodeVisibilityAndPosition(canvasElement, this.stateManager.getCurrentPageIndex(), this.stateManager.getAllNodeStates());
             return;
        }

        console.log("Plugin: Initializing canvas view via ViewManager...");
        this.viewManager.cleanup(); // Clean up any previous view first

        // Setup observer via ViewManager, passing StateManager methods bound correctly or via wrapper
        // *** FIX HERE: Remove removeNodeState from this object literal ***
        this.viewManager.setupCanvasObserver(canvasElement, {
            handleNodeStyleChange: (nodeEl, rect) => {
                const nodeId = this.stateManager.ensureNodeId(nodeEl);
                const state = this.stateManager.getNodeState(nodeId);
                if (state) {
                   const { stateChanged, clampedResult } = this.stateManager.updateNodeStateFromStyleChange(nodeId, state, rect);
                   if (clampedResult.changed) {
                        this.viewManager.isUpdatingNodePosition = true;
                        const pageDimensions = this.getPageDimensions();
                        const absoluteY = clampedResult.y + state.pageIndex * (pageDimensions.height + PAGE_GAP);
                        this.viewManager.updateNodeTransform(nodeEl, clampedResult.x, absoluteY);
                        setTimeout(() => this.viewManager.isUpdatingNodePosition = false, 0);
                   }
                } else { console.warn(`Style change on node ${nodeId} without state?`); }
            },
            assignStateToNewNode: (nodeEl, rect) => this.stateManager.assignStateToNewNode(nodeEl, rect),
            // removeNodeState: (nodeId: string) => { /* console.log(`Node ${nodeId} removed from DOM, state kept.`); */ }, // <-- REMOVE THIS LINE
            getNodeState: (nodeId) => this.stateManager.getNodeState(nodeId),
            ensureNodeId: (nodeEl) => this.stateManager.ensureNodeId(nodeEl)
        });

        // Setup UI elements via ViewManager, getting current state AFTER load/reset
        const currentPageIndex = this.stateManager.getCurrentPageIndex();
        const pages = this.stateManager.getPages();
        const nodeStates = this.stateManager.getAllNodeStates(); // Get current map

        this.viewManager.updatePageMarker(currentPageIndex, pages.length);
        this.viewManager.setupPageControls(leaf, currentPageIndex, pages.length, this.goToPage, this.addNewPage);
        this.viewManager.addActionButtons(leaf,
             () => this.pdfExporter.exportAllPagesAsPDF(pages, nodeStates, canvasElement, this.currentCanvasFile) // Pass current canvas element
        );
        this.viewManager.applyNodeVisibilityAndPosition(canvasElement, currentPageIndex, nodeStates);
        this.viewManager.positionCamera(leaf, currentPageIndex);
    }


    // --- Command Implementations --- (Arrow functions for correct 'this')

    private addNewPage = (): void => {
        const newIndex = this.stateManager.addNewPage();
        // Go to the new page, which will trigger UI updates via ViewManager
        this.goToPage(newIndex);
    }

    private goToPage = (targetPageIndex: number): void => {
         const pages = this.stateManager.getPages();
         const totalPages = pages.length;
         // Validate target index
         if (targetPageIndex < 0 || targetPageIndex >= totalPages) {
             console.warn(`goToPage: Invalid target index ${targetPageIndex}`); return;
         }
         if (targetPageIndex === this.stateManager.getCurrentPageIndex()) {
             console.log(`goToPage: Already on page ${targetPageIndex + 1}`); return;
         }

         const activeLeaf = this.app.workspace.activeLeaf;
         if (!this.isCanvasView(activeLeaf)) return;
         const canvasElement = this.viewManager.getObservedCanvasElement();
         if (!canvasElement) return;

         console.log(`Plugin: Switching to page ${targetPageIndex + 1}`);
         this.stateManager.setCurrentPageIndex(targetPageIndex); // Update state first

         // Get potentially updated state
         const nodeStates = this.stateManager.getAllNodeStates();

         // Update view elements via ViewManager
         this.viewManager.updatePageMarker(targetPageIndex, totalPages);
         this.viewManager.updatePageIndicator(targetPageIndex, totalPages);
         this.viewManager.applyNodeVisibilityAndPosition(canvasElement, targetPageIndex, nodeStates);
         this.viewManager.positionCamera(activeLeaf, targetPageIndex);
         this.showNotice(`Switched to ${pages[targetPageIndex].name}`);
    }

    // checkExportCallback implementation (only checks for export all)
    private checkExportCallback = (exportAllCallback: () => void) => {
        return (checking: boolean): boolean => {
            const activeLeaf = this.app.workspace.activeLeaf;
            const canExport = this.isCanvasView(activeLeaf) && this.viewManager.getObservedCanvasElement() != null && this.stateManager.getPages().length > 0;
            if (canExport && !checking) {
                exportAllCallback();
            }
            return canExport;
        };
    }

    // --- Interface Implementations for Managers ---
    showNotice(message: string, duration?: number): void { new Notice(`Paper Canvas: ${message}`, duration ?? 3000); }
    requestSave(): void { this.stateManager.requestSave(); }
    getCurrentFile(): TFile | null { return this.currentCanvasFile; }
    getCurrentPageIndex(): number { return this.stateManager.getCurrentPageIndex(); }
    getPageDimensions(): { width: number; height: number; } { return { width: this.settings.pageWidthPx, height: this.settings.pageHeightPx }; }
    // isCanvasView implementation (Correct type predicate)
    isCanvasView(leaf: WorkspaceLeaf | null | undefined): leaf is WorkspaceLeaf & { view: CanvasView } { return !!leaf && leaf.view?.getViewType() === 'canvas'; }
    // saveSettings implementation is above (needed by interface)

} // --- End of Plugin Class ---
=======
import { Plugin, WorkspaceLeaf, Notice, ItemView, Menu, MenuItem, TFile, addIcon } from 'obsidian';

// --- Configuration ---
const PAGE_WIDTH_PX = 794;  // A4 width in pixels at 96 DPI
const PAGE_HEIGHT_PX = 1123; // A4 height in pixels at 96 DPI
const PAGE_GAP = 50; // Gap between pages vertically

// --- CSS Class for Hiding ---
const HIDDEN_NODE_CLASS = 'paper-canvas-node-hidden';

// --- Data Structures ---
interface PageData {
    id: string;
    index: number;
    name: string;
}
interface NodeState {
    pageIndex: number;
    x: number;
    y: number;
}

// --- Plugin Class ---
export default class PaperCanvasPlugin extends Plugin {
    private observer: MutationObserver | null = null;
    private observedCanvasElement: HTMLElement | null = null;
    private pageMarkerElement: HTMLElement | null = null;
    private pages: PageData[] = [];
    private currentPageIndex: number = 0;
    private pageIndicatorElement: HTMLElement | null = null;
    private pageControlsElement: HTMLElement | null = null;
    private nodeStates: Map<string, NodeState> = new Map();
    private isUpdatingNodePosition = false;
    private currentCanvasFile: TFile | null = null;
    private styleEl: HTMLStyleElement | null = null; // To hold our CSS rule


    async onload() {
        console.log('Loading Paper Canvas Plugin (Multi-page v3 - Opacity Hide)');

        // Inject CSS Rule for hiding nodes
        this.addHideStyle();

        if (this.pages.length === 0) {
            this.pages = [{ id: this.generatePageId(), index: 0, name: 'Page 1' }];
        }
        this.currentPageIndex = 0;

        this.registerEvent(
            this.app.workspace.on('layout-change', this.handleLayoutChange)
        );
        this.registerEvent(
            this.app.workspace.on('active-leaf-change', (leaf) => {
                this.handleLayoutChange();
            })
        );

        this.app.workspace.onLayoutReady(() => {
            this.handleLayoutChange();
        });

        // Commands (remain the same)
        this.addCommand({
            id: 'apply-paper-canvas-bounds',
            name: 'Apply Paper Canvas Bounds (Refresh)',
            callback: () => {
                const activeLeaf = this.app.workspace.activeLeaf;
                if (this.isCanvasView(activeLeaf)) {
                    console.log("Manually applying bounds via command.");
                    this.resetStateForCurrentCanvas(); // Clear state before re-initializing
                    this.initializeCanvasState(activeLeaf);
                } else {
                    this.showNotice("No active canvas view found.");
                }
            }
        });
        this.addCommand({ id: 'add-new-page', name: 'Add New Page', callback: () => this.addNewPage() });
        this.addCommand({ id: 'next-page', name: 'Go to Next Page', callback: () => this.goToPage(this.currentPageIndex + 1) });
        this.addCommand({ id: 'previous-page', name: 'Go to Previous Page', callback: () => this.goToPage(this.currentPageIndex - 1) });

        // --- TODO: Add commands/logic for saving/loading page/node state ---
    }

    onunload() {
        console.log('Unloading Paper Canvas Plugin (Multi-page v3)');
        this.disconnectObserver();
        this.removePageMarker();
        this.removePageControls();
        this.removeHideStyle(); // Clean up injected style
        this.nodeStates.clear();
        this.pages = [];
        this.currentCanvasFile = null;
    }

    // --- CSS Injection ---
    addHideStyle() {
        this.removeHideStyle(); // Remove existing first
        this.styleEl = document.createElement('style');
        this.styleEl.textContent = `
            .${HIDDEN_NODE_CLASS} {
                opacity: 0 !important;
                pointer-events: none !important;
                /* Prevent potential selection/interaction issues */
                user-select: none !important;
            }
        `;
        document.head.appendChild(this.styleEl);
    }

    removeHideStyle() {
        this.styleEl?.remove();
        this.styleEl = null;
    }

    // --- Core Logic ---

    handleLayoutChange = () => {
        const activeLeaf = this.app.workspace.activeLeaf;

        if (this.isCanvasView(activeLeaf)) {
            const canvasFile = activeLeaf.view.file;
            if (this.currentCanvasFile?.path !== canvasFile?.path) {
                console.log(`Paper Canvas: Switched to canvas ${canvasFile?.path}`);
                this.currentCanvasFile = canvasFile;
                this.resetStateForCurrentCanvas(); // Use reset for current canvas
                this.initializeCanvasState(activeLeaf);
            } else if (!this.observedCanvasElement && this.currentCanvasFile) {
                 console.log("Paper Canvas: Re-initializing for current canvas view.");
                 // Don't reset state here, just re-initialize observer etc.
                 this.initializeCanvasState(activeLeaf);
            }
        } else {
            if (this.currentCanvasFile) {
                 console.log(`Paper Canvas: Left canvas ${this.currentCanvasFile.path}`);
                 // Don't clear state here, keep it in case user switches back quickly
                 // State will be reset if they open a *different* canvas.
                 this.disconnectObserver(); // Disconnect observer when leaving canvas view
                 this.removePageMarker();
                 this.removePageControls();
                 this.observedCanvasElement = null;
                 this.currentCanvasFile = null; // Mark that no canvas is active
            }
        }
    }

    // Reset state specifically for the currently tracked canvas file
     resetStateForCurrentCanvas() {
        console.log("Paper Canvas: Resetting state for canvas: ", this.currentCanvasFile?.path);
        this.disconnectObserver();
        this.removePageMarker();
        this.removePageControls();
        this.nodeStates.clear(); // Clear node states
        this.pages = [{ id: this.generatePageId(), index: 0, name: 'Page 1' }]; // Reset pages
        this.currentPageIndex = 0;
        this.observedCanvasElement = null;
        // currentCanvasFile remains the same
    }

    isCanvasView(leaf: WorkspaceLeaf | null | undefined): leaf is WorkspaceLeaf & { view: { file: TFile | null, getViewType: () => 'canvas', containerEl: HTMLElement, [key: string]: any } } {
        return !!leaf && leaf.view?.getViewType() === 'canvas';
    }

    initializeCanvasState(leaf: WorkspaceLeaf) {
        if (!this.isCanvasView(leaf)) return;

        const canvasElement = this.getCanvasElement(leaf);
        if (!canvasElement) return;

        // Avoid re-initializing if already observing the correct element
        if (this.observedCanvasElement === canvasElement && this.observer) {
            console.log("Paper Canvas: Already initialized for this canvas element.");
            // Ensure nodes visibility is correct if returning to this view
            this.applyNodeVisibilityAndPosition(canvasElement);
            return;
        }

        console.log("Paper Canvas: Initializing canvas state...");
        this.disconnectObserver(); // Disconnect previous observer just in case

        this.setupCanvasObserver(canvasElement); // Setup new observer
        this.updatePageMarker(canvasElement);
        this.setupPageControls(leaf);

        // Discover nodes AND apply initial visibility/positioning
        this.discoverNodesAndApplyState(canvasElement);

        this.positionCamera(leaf);
    }

    getCanvasElement(leaf: WorkspaceLeaf): HTMLElement | null {
         if (!this.isCanvasView(leaf)) return null;
         const canvasElement = leaf.view.containerEl.querySelector('.canvas');
         if (!(canvasElement instanceof HTMLElement)) {
             console.error("Paper Canvas: Could not find the main canvas element (div.canvas).");
             return null;
         }
         return canvasElement;
    }

    setupCanvasObserver(canvasElement: HTMLElement) {
        // No need to disconnect here, assuming it's done before calling this
        this.observedCanvasElement = canvasElement;

        this.observer = new MutationObserver((mutations) => {
            if (this.isUpdatingNodePosition) return;

            mutations.forEach((mutation) => {
                if (mutation.type === 'attributes' && mutation.attributeName === 'style') {
                    if (mutation.target instanceof HTMLElement && mutation.target.classList.contains('canvas-node')) {
                        this.handleNodeStyleChange(mutation.target);
                    }
                } else if (mutation.type === 'childList') {
                    // *** MODIFIED ChildList Handling ***
                    mutation.removedNodes.forEach(node => {
                         if (node instanceof HTMLElement && node.classList.contains('canvas-node')) {
                             const nodeId = node.id; // Get ID before it's potentially lost
                             if (nodeId && this.nodeStates.has(nodeId)) {
                                 // ** DON'T DELETE STATE **
                                 console.log(`Paper Canvas: Node ${nodeId} removed from DOM (state retained).`);
                             } else {
                                // console.log("Paper Canvas: Untracked node removed from DOM.", node.id);
                             }
                         }
                    });
                    mutation.addedNodes.forEach(node => {
                         if (node instanceof HTMLElement && node.classList.contains('canvas-node')) {
                             const nodeId = this.ensureNodeId(node); // Ensure it has an ID

                             if (this.nodeStates.has(nodeId)) {
                                 // *** Node Re-added ***
                                 console.log(`Paper Canvas: Node ${nodeId} re-added to DOM. Applying existing state.`);
                                 // Re-apply visibility and position based on stored state
                                 this.applyStateToSingleNode(node);
                             } else {
                                 // *** Genuinely New Node ***
                                 console.log(`Paper Canvas: Detected new node ${nodeId}. Assigning state.`);
                                 this.assignStateToNewNode(node);
                             }
                         }
                    });
                }
            });
        });

        this.observer.observe(canvasElement, {
            subtree: true,
            attributes: true,
            attributeFilter: ['style'],
            childList: true
        });

        console.log("Paper Canvas: MutationObserver attached.");
    }

    disconnectObserver() {
        if (this.observer) {
            this.observer.disconnect();
            this.observer = null;
           // Keep observedCanvasElement reference until we are sure we left the view
            console.log("Paper Canvas: MutationObserver disconnected.");
        }
    }

    // --- Node State and Position Handling ---

     // NEW: Combines discovery and applying state
     discoverNodesAndApplyState(canvasElement: HTMLElement) {
        console.log("Paper Canvas: Discovering nodes and applying state...");
        const nodesInDom = canvasElement.querySelectorAll<HTMLElement>('.canvas-node');
        const nodesInDomIds = new Set<string>(); // Track nodes currently in DOM

        nodesInDom.forEach(nodeEl => {
            const nodeId = this.ensureNodeId(nodeEl);
            nodesInDomIds.add(nodeId); // Add to set of nodes found in DOM

            if (!this.nodeStates.has(nodeId)) {
                // Node exists in DOM but not in state -> Initialize state
                 console.log(`Paper Canvas: Discovering node ${nodeId} without state.`);
                 this.assignStateToNewNode(nodeEl, false); // Assign state but don't assume it's the current page necessarily
            }
             // Always apply visibility/position based on current state and page
             this.applyStateToSingleNode(nodeEl);
        });

         // Optional: Clean up state for nodes that are no longer in the DOM at all
         const nodesToRemoveFromState: string[] = [];
         this.nodeStates.forEach((state, nodeId) => {
             if (!nodesInDomIds.has(nodeId)) {
                 console.warn(`Paper Canvas: Node ${nodeId} exists in state but not in DOM during discovery. Removing state.`);
                 nodesToRemoveFromState.push(nodeId);
             }
         });
         nodesToRemoveFromState.forEach(nodeId => this.nodeStates.delete(nodeId));


        console.log(`Paper Canvas: Discovery complete. Total nodes in state: ${this.nodeStates.size}`);
    }

     // Assigns state to a node assumed to be new or without state
     assignStateToNewNode(nodeEl: HTMLElement, assignToCurrentPage = true) {
         const nodeId = this.ensureNodeId(nodeEl);
         const rect = this.getNodeRectFromElement(nodeEl);
         if (!rect) {
             console.warn(`Paper Canvas: Cannot assign state to node ${nodeId}, failed to get Rect.`);
             return;
         }

         let targetPageIndex: number;
         let relativeX: number;
         let relativeY: number;

         if (assignToCurrentPage) {
             // Default: Assign to the currently viewed page
             targetPageIndex = this.currentPageIndex;
             relativeY = rect.y - targetPageIndex * (PAGE_HEIGHT_PX + PAGE_GAP);
             relativeX = rect.x;
         } else {
             // During discovery, determine page based on current absolute Y
             targetPageIndex = Math.max(0, Math.floor(rect.y / (PAGE_HEIGHT_PX + PAGE_GAP)));
             // Ensure pageIndex is valid (correct if pages were deleted?)
             if (targetPageIndex >= this.pages.length) {
                 console.warn(`Node ${nodeId} detected at Y=${rect.y} implying page ${targetPageIndex+1}, but only ${this.pages.length} pages exist. Assigning to last page.`);
                 targetPageIndex = Math.max(0, this.pages.length - 1);
             }
             relativeY = rect.y - targetPageIndex * (PAGE_HEIGHT_PX + PAGE_GAP);
             relativeX = rect.x;
         }


         // Clamp relative position within page bounds
         const clampedResult = this.clampToBounds(relativeX, relativeY, rect.width, rect.height);

         this.nodeStates.set(nodeId, {
             pageIndex: targetPageIndex,
             x: clampedResult.x,
             y: clampedResult.y
         });
         console.log(`Paper Canvas: Assigned state to node ${nodeId} on page ${targetPageIndex + 1}: Rel (${clampedResult.x}, ${clampedResult.y})`);

         // Immediately update DOM to match clamped state if necessary
         if (clampedResult.changed) {
             this.isUpdatingNodePosition = true;
             const absoluteY = clampedResult.y + targetPageIndex * (PAGE_HEIGHT_PX + PAGE_GAP);
             this.updateNodeTransform(nodeEl, clampedResult.x, absoluteY);
             setTimeout(() => this.isUpdatingNodePosition = false, 0);
         }
         // Apply visibility based on current page
         this.applyVisibilityToNode(nodeEl, targetPageIndex);
     }

     // Applies visibility (show/hide) and position based on stored state
     applyStateToSingleNode(nodeEl: HTMLElement) {
         const nodeId = nodeEl.id; // Assume ID exists if called here
         if (!nodeId) {
             console.warn("ApplyStateToSingleNode called on element without ID");
             return;
         }
         const state = this.nodeStates.get(nodeId);

         if (state) {
             // Position the node correctly based on its state
             const absoluteY = state.y + state.pageIndex * (PAGE_HEIGHT_PX + PAGE_GAP);
             this.updateNodeTransform(nodeEl, state.x, absoluteY);

             // Set visibility based on whether its page is the current page
             this.applyVisibilityToNode(nodeEl, state.pageIndex);

         } else {
             console.warn(`Paper Canvas: No state found for node ${nodeId} during applyState.`);
              // Hide nodes without state to avoid visual glitches
             nodeEl.classList.add(HIDDEN_NODE_CLASS);
         }
     }

     // Applies the correct visibility (hidden class or not) to a node
     applyVisibilityToNode(nodeEl: HTMLElement, nodePageIndex: number) {
          if (nodePageIndex === this.currentPageIndex) {
              nodeEl.classList.remove(HIDDEN_NODE_CLASS); // Show node
          } else {
              nodeEl.classList.add(HIDDEN_NODE_CLASS); // Hide node
          }
     }


    handleNodeStyleChange(nodeEl: HTMLElement) {
        if (this.isUpdatingNodePosition) return;

        const nodeId = this.ensureNodeId(nodeEl);
        const currentState = this.nodeStates.get(nodeId);

        // If state doesn't exist for this node yet, treat it as newly added/assigned
        if (!currentState) {
             console.log(`Node ${nodeId} style changed but no state found. Assigning state now.`);
             this.assignStateToNewNode(nodeEl);
             return; // assignState handles clamping and positioning
        }

        // Node exists in state, likely being moved by user
        const rect = this.getNodeRectFromElement(nodeEl);
        if (!rect) return;

        const targetPageIndex = currentState.pageIndex; // Node stays on its assigned page
        const relativeX = rect.x;
        const relativeY = rect.y - targetPageIndex * (PAGE_HEIGHT_PX + PAGE_GAP);

        // Clamp relative position to bounds
        const clampedResult = this.clampToBounds(relativeX, relativeY, rect.width, rect.height);

        // Update stored state only if position actually changed relative to stored state
        if (clampedResult.x !== currentState.x || clampedResult.y !== currentState.y) {
             this.nodeStates.set(nodeId, {
                 pageIndex: targetPageIndex,
                 x: clampedResult.x,
                 y: clampedResult.y
             });
           // console.log(`Paper Canvas: Updated state for node ${nodeId} on page ${targetPageIndex + 1}: Rel (${clampedResult.x}, ${clampedResult.y})`);
        }


        // If clamping corrected the position, update the DOM element's transform
        if (clampedResult.changed) {
           // console.log(`Paper Canvas: Node ${nodeId} bounds corrected during move.`);
            this.isUpdatingNodePosition = true;
            const absoluteY = clampedResult.y + targetPageIndex * (PAGE_HEIGHT_PX + PAGE_GAP);
            this.updateNodeTransform(nodeEl, clampedResult.x, absoluteY);
            setTimeout(() => this.isUpdatingNodePosition = false, 0);
        }
    }

    // Helper function to clamp coordinates and dimensions to page bounds
    clampToBounds(x: number, y: number, width: number, height: number): { x: number, y: number, changed: boolean } {
        let correctedX = x;
        let correctedY = y;
        let changed = false;

        const minX = 0;
        const minY = 0;
        const maxX = PAGE_WIDTH_PX - Math.max(1, width); // Ensure width is at least 1 for calc
        const maxY = PAGE_HEIGHT_PX - Math.max(1, height); // Ensure height is at least 1 for calc

        if (correctedX < minX) { correctedX = minX; changed = true; }
        if (correctedY < minY) { correctedY = minY; changed = true; }
        if (correctedX > maxX) { correctedX = maxX; changed = true; }
        if (correctedY > maxY) { correctedY = maxY; changed = true; }

        // Ensure position is valid even if node is larger than page
         if (width > PAGE_WIDTH_PX && correctedX < minX) correctedX = minX;
         if (height > PAGE_HEIGHT_PX && correctedY < minY) correctedY = minY;


        return { x: correctedX, y: correctedY, changed };
    }


     // NEW: Applies visibility and position based on stored state for ALL nodes
     applyNodeVisibilityAndPosition(canvasElement: HTMLElement) {
         console.log(`Paper Canvas: Applying visibility/position for all nodes on page ${this.currentPageIndex + 1}`);
         const nodes = canvasElement.querySelectorAll<HTMLElement>('.canvas-node');

         nodes.forEach(nodeEl => {
             this.applyStateToSingleNode(nodeEl); // Use the helper for each node
         });
     }


     // Helper to update the transform: translate() property
     updateNodeTransform(nodeEl: HTMLElement, x: number, y: number) {
         const currentTransform = nodeEl.style.transform || '';
         const otherTransforms = currentTransform.replace(/translate\([^)]+\)/, '').trim();
         const newTransform = `translate(${x}px, ${y}px) ${otherTransforms}`.trim();

         if (nodeEl.style.transform !== newTransform) {
             nodeEl.style.transform = newTransform;
         }
     }

     // Helper to get node Rect based on its style/transform
     getNodeRectFromElement(nodeEl: HTMLElement): { x: number; y: number; width: number; height: number } | null {
        const style = nodeEl.style;
        const transform = style.transform;
        let x = NaN, y = NaN;

        if (transform && transform.includes('translate')) {
            const match = transform.match(/translate\(\s*(-?[\d.]+px)\s*,\s*(-?[\d.]+px)\s*\)/);
            if (match && match[1] && match[2]) {
                x = parseFloat(match[1]);
                y = parseFloat(match[2]);
            }
        }

        if (isNaN(x) || isNaN(y)) {
           // Attempt to get rect if translate failed (might happen briefly during init)
           const bounds = nodeEl.getBoundingClientRect();
           const canvasRect = this.observedCanvasElement?.getBoundingClientRect(); // Need canvas parent offset
           if (bounds && canvasRect) {
               // Calculate position relative to the canvas origin
               // This is an approximation and might be slightly off depending on canvas zoom/pan state
               // but better than nothing if transform isn't set yet.
               // NOTE: This needs refinement based on how Obsidian handles zoom/pan internally.
               // For now, let's assume no zoom/pan offset for simplicity of fixing the core bug.
               // x = bounds.left - canvasRect.left;
               // y = bounds.top - canvasRect.top;
               // console.warn(`Node ${nodeEl.id} using getBoundingClientRect fallback for position: (${x}, ${y})`)

               // SAFER: Return null if translate fails, as BoundingClientRect is complex with zoom/pan
               console.warn(`Paper Canvas: Could not parse translate() for node ${nodeEl.id || '(no id)'}: transform='${transform}'. Cannot get reliable position.`);
               return null;

           } else {
             console.warn(`Paper Canvas: Could not parse translate() or get bounds for node ${nodeEl.id || '(no id)'}.`);
             return null;
           }
        }

        let width = nodeEl.offsetWidth;
        let height = nodeEl.offsetHeight;
        if (style.width && style.width.endsWith('px')) width = parseFloat(style.width) || width;
        if (style.height && style.height.endsWith('px')) height = parseFloat(style.height) || height;
        width = Math.max(1, width); // Ensure min 1px
        height = Math.max(1, height);

        return { x, y, width, height };
    }


    // --- Page Management ---

    generatePageId(): string {
        return 'page-' + Date.now().toString(36) + '-' + Math.random().toString(36).substring(2, 7);
    }

    ensureNodeId(nodeEl: HTMLElement): string {
        let nodeId = nodeEl.id || nodeEl.dataset.paperCanvasNodeId;
        if (nodeId && nodeId.startsWith('node-')) { // Allow our generated IDs or dataset IDs
             if (!nodeEl.id) nodeEl.id = nodeId; // Ensure element ID is set
             if (!nodeEl.dataset.paperCanvasNodeId) nodeEl.dataset.paperCanvasNodeId = nodeId; // Ensure dataset is set
            return nodeId;
        }
        // Generate new if needed
        nodeId = 'node-' + Date.now().toString(36) + '-' + Math.random().toString(36).substring(2, 7);
        nodeEl.id = nodeId;
        nodeEl.dataset.paperCanvasNodeId = nodeId;
        console.log(`Paper Canvas: Generated new ID ${nodeId} for node.`);
        return nodeId;
    }

    addNewPage() {
        const activeLeaf = this.app.workspace.activeLeaf;
        if (!this.isCanvasView(activeLeaf) || !this.observedCanvasElement) {
            this.showNotice("No active canvas view to add a page to.");
            return;
        }

        const newPageIndex = this.pages.length;
        const newPage: PageData = {
            id: this.generatePageId(),
            index: newPageIndex,
            name: `Page ${newPageIndex + 1}`
        };
        this.pages.push(newPage);

        this.goToPage(newPageIndex); // Switch to the new page
        this.showNotice(`Created ${newPage.name}`);
    }

    goToPage(targetPageIndex: number) {
        if (targetPageIndex < 0 || targetPageIndex >= this.pages.length) {
             this.showNotice(`Page ${targetPageIndex + 1} does not exist.`);
            return;
        }
         if (targetPageIndex === this.currentPageIndex) {
             console.log("Already on page", targetPageIndex + 1);
             return; // No action needed
         }

        const activeLeaf = this.app.workspace.activeLeaf;
        if (!this.isCanvasView(activeLeaf) || !this.observedCanvasElement) {
            return;
        }

        console.log(`Paper Canvas: Switching from page ${this.currentPageIndex + 1} to ${targetPageIndex + 1}`);
        this.currentPageIndex = targetPageIndex;

        // Update marker, indicator, controls state
        this.updatePageMarker(this.observedCanvasElement);
        this.updatePageIndicator();

        // Apply visibility and positioning for the new page
        this.applyNodeVisibilityAndPosition(this.observedCanvasElement);

        this.positionCamera(activeLeaf);
        this.showNotice(`Switched to ${this.pages[targetPageIndex].name}`);
    }


     // --- UI and Visuals --- (Largely unchanged, check updatePageIndicator for button state)

     updatePageMarker(canvasElement: HTMLElement) {
        this.removePageMarker();
        const yOffset = this.currentPageIndex * (PAGE_HEIGHT_PX + PAGE_GAP);
        this.pageMarkerElement = document.createElement('div');
        this.pageMarkerElement.addClass('paper-canvas-page-marker');
        this.pageMarkerElement.setCssStyles({
            position: 'absolute', left: '0px', top: `${yOffset}px`,
            width: `${PAGE_WIDTH_PX}px`, height: `${PAGE_HEIGHT_PX}px`,
            border: '1px dashed var(--text-faint)', // Use theme color
            pointerEvents: 'none', zIndex: '0'
        });
        canvasElement.prepend(this.pageMarkerElement);
    }

    removePageMarker() {
        this.pageMarkerElement?.remove();
        this.pageMarkerElement = null;
    }

    setupPageControls(leaf: WorkspaceLeaf) {
        if (!this.isCanvasView(leaf)) return;
        this.removePageControls(); // Ensure no duplicates

        const viewContainer = leaf.view.containerEl;
        this.pageControlsElement = viewContainer.createDiv({ cls: 'paper-canvas-page-controls' });
        this.pageControlsElement.setCssStyles({
            position: 'absolute', bottom: '5px', left: '50%', transform: 'translateX(-50%)',
            backgroundColor: 'var(--background-secondary)', padding: '5px 10px', borderRadius: '8px',
            boxShadow: '0 2px 5px rgba(0,0,0,0.2)', display: 'flex', alignItems: 'center', gap: '8px', zIndex: '50'
        });

        // Previous Button
        const prevButton = this.pageControlsElement.createEl('button', { cls: 'clickable-icon', attr: {'aria-label': 'Previous Page'} });
        // addIcon(prevButton, 'arrow-left'); // Using Obsidian Icons
        prevButton.setText('←'); // Simple text fallback
        prevButton.addEventListener('click', () => this.goToPage(this.currentPageIndex - 1));

        // Page Indicator Span
        this.pageIndicatorElement = this.pageControlsElement.createEl('span', { cls: 'paper-canvas-page-indicator' });
        this.pageIndicatorElement.setCssStyles({ fontSize: 'var(--font-ui-small)', color: 'var(--text-muted)' });

        // Next Button
        const nextButton = this.pageControlsElement.createEl('button', { cls: 'clickable-icon', attr: {'aria-label': 'Next Page'} });
        // addIcon(nextButton, 'arrow-right');
        nextButton.setText('→');
        nextButton.addEventListener('click', () => this.goToPage(this.currentPageIndex + 1));

        // Add Page Button
        const addButton = this.pageControlsElement.createEl('button', { cls: 'clickable-icon', attr: {'aria-label': 'Add New Page'} });
        // addIcon(addButton, 'plus');
         addButton.setText('+');
        addButton.addEventListener('click', () => this.addNewPage());

        this.updatePageIndicator(); // Set initial text and button states
        console.log("Paper Canvas: Page controls added.");
    }

    removePageControls() {
        this.pageControlsElement?.remove();
        this.pageControlsElement = null;
    }

    updatePageIndicator() {
        if (this.pageIndicatorElement) {
            this.pageIndicatorElement.setText(`Page ${this.currentPageIndex + 1} / ${this.pages.length}`);
             // Update button disabled states
             const controls = this.pageControlsElement;
             if (controls) {
                 const prevBtn = controls.querySelector<HTMLButtonElement>('button:first-child');
                 const nextBtn = controls.querySelector<HTMLButtonElement>('button:nth-child(3)');
                 if (prevBtn) prevBtn.disabled = this.currentPageIndex === 0;
                 if (nextBtn) nextBtn.disabled = this.currentPageIndex >= this.pages.length - 1;
             }
        }
    }

    positionCamera(leaf: WorkspaceLeaf) {
        if (!this.isCanvasView(leaf)) return;
        const targetY = this.currentPageIndex * (PAGE_HEIGHT_PX + PAGE_GAP) + (PAGE_HEIGHT_PX / 2);
        const targetX = PAGE_WIDTH_PX / 2;

        const canvasView = leaf.view as any;
        const canvas = canvasView.canvas;

         if (canvas && typeof canvas.panTo === 'function') {
             try {
                 canvas.panTo(targetX, targetY);
                 // console.log(`Paper Canvas: Used canvas.panTo(${targetX}, ${targetY})`);
             } catch (e) { console.error("Paper Canvas: Error calling canvas.panTo:", e); this.fallbackScroll(leaf, targetY); }
         } else if (canvasView && typeof canvasView.setCameraPos === 'function') {
             try { canvasView.setCameraPos({ x: targetX, y: targetY }); /*console.log(`Used view.setCameraPos`)*/ }
             catch(e) { console.error("Failed setCameraPos:", e); this.fallbackScroll(leaf, targetY); }
         } else { console.warn("Cannot access panTo or setCameraPos."); this.fallbackScroll(leaf, targetY - (leaf.view.containerEl.clientHeight / 2)); }
    }

    fallbackScroll(leaf: WorkspaceLeaf, targetScrollTop: number) {
        const scrollable = leaf.view.containerEl.querySelector('.canvas-scroll-area') as HTMLElement;
         if (scrollable) { scrollable.scrollTop = targetScrollTop; /* console.log(`Fallback scroll set`) */; }
         else { console.warn("Fallback scrolling failed."); }
    }

    showNotice(message: string, duration: number = 3000) {
        new Notice(`Paper Canvas: ${message}`, duration);
    }
}
>>>>>>> 4ed67e39
<|MERGE_RESOLUTION|>--- conflicted
+++ resolved
@@ -1,329 +1,46 @@
-<<<<<<< HEAD
-import { Plugin, WorkspaceLeaf, TFile, Notice, App, PluginSettingTab } from 'obsidian'; // Removed debounce
-import { PaperCanvasSettings, PaperCanvasPluginInterface, CanvasView, PageData, NodeState } from './types'; // Added PageData, NodeState here if needed, CanvasView is important
-import { DEFAULT_SETTINGS, PaperCanvasSettingTab } from './settings';
-import { StateManager } from './stateManager';
-import { ViewManager } from './viewManager';
-import { PdfExporter } from './pdfExporter';
-import { PAGE_GAP } from './constants';
-
-export default class PaperCanvasPlugin extends Plugin implements PaperCanvasPluginInterface {
-    // ... properties ...
-    settings: PaperCanvasSettings;
-    stateManager: StateManager;
-    viewManager: ViewManager;
-    pdfExporter: PdfExporter;
-    currentCanvasFile: TFile | null = null;
-
-    constructor(app: App, manifest: any) {
-        super(app, manifest);
-        // Initialize managers here, passing 'this' which implements the interface
-        this.stateManager = new StateManager(this);
-        this.viewManager = new ViewManager(this);
-        this.pdfExporter = new PdfExporter(this);
-    }
-
-    async onload() {
-        console.log('Loading Paper Canvas Plugin (v12 - Refactored)');
-        await this.loadSettings(); // Load global settings first
-
-        this.addSettingTab(new PaperCanvasSettingTab(this.app, this));
-
-        // Initialize managers/styles
-        this.viewManager.initializeStyles(); // Add styles needed by view manager
-        this.stateManager.resetLocalState(); // Start with fresh state
-
-        // Register Events (use arrow functions to maintain 'this' context)
-        this.registerEvent(this.app.workspace.on('layout-change', this.handleLayoutChange));
-        this.registerEvent(this.app.workspace.on('active-leaf-change', this.handleActiveLeafChange));
-        this.app.workspace.onLayoutReady(this.handleLayoutChange); // Initial check
-
-        // --- Register Commands ---
-        this.addCommand({ id: 'paper-canvas-add-new-page', name: 'Paper Canvas: Add New Page', callback: this.addNewPage });
-        this.addCommand({ id: 'paper-canvas-next-page', name: 'Paper Canvas: Go to Next Page', callback: () => this.goToPage(this.stateManager.getCurrentPageIndex() + 1) });
-        this.addCommand({ id: 'paper-canvas-previous-page', name: 'Paper Canvas: Go to Previous Page', callback: () => this.goToPage(this.stateManager.getCurrentPageIndex() - 1) });
-        // Commented out single page export command
-        // this.addCommand({ id: 'paper-canvas-export-current-page', name: 'Paper Canvas: Export Current Page as PDF', checkCallback: this.checkExportCallback(() => this.pdfExporter.exportSinglePageAsPDF(this.stateManager.getCurrentPageIndex(), this.stateManager.getAllNodeStates(), this.viewManager.getObservedCanvasElement(), this.currentCanvasFile)) });
-        this.addCommand({ id: 'paper-canvas-export-all-pages', name: 'Paper Canvas: Export All Pages as PDF', checkCallback: this.checkExportCallback(
-            () => this.pdfExporter.exportAllPagesAsPDF(
-                this.stateManager.getPages(),
-                this.stateManager.getAllNodeStates(),
-                this.viewManager.getObservedCanvasElement(), // Pass current element
-                this.currentCanvasFile
-            )
-        )});
-    }
-
-    async onunload() {
-        console.log('Unloading Paper Canvas Plugin');
-        // Ensure final save if needed
-        if (this.currentCanvasFile) {
-            // Clear timeout explicitly if using internal setTimeout in StateManager
-            if (this.stateManager['saveTimeout']) { // Access private-like property if needed
-                 clearTimeout(this.stateManager['saveTimeout']);
-                 this.stateManager['saveTimeout'] = null;
-             }
-            console.log("Performing final save on unload...");
-            await this.stateManager.saveCanvasData(this.currentCanvasFile, true); // Force save via StateManager
-        }
-        this.viewManager.cleanup(); // Cleanup view resources
-        this.currentCanvasFile = null;
-    }
-
-    // --- Settings Management ---
-    async loadSettings(): Promise<void> {
-        const allData = await this.loadData() || {};
-        this.settings = {
-            pageWidthPx: allData.pageWidthPx ?? DEFAULT_SETTINGS.pageWidthPx,
-            pageHeightPx: allData.pageHeightPx ?? DEFAULT_SETTINGS.pageHeightPx
-        };
-        console.log("Global Settings loaded/initialized:", this.settings);
-    }
-
-    async saveSettings(): Promise<void> {
-         const settingsToSave: PaperCanvasSettings = {
-             pageWidthPx: this.settings.pageWidthPx,
-             pageHeightPx: this.settings.pageHeightPx
-         };
-         let allData = await this.loadData() || {};
-         // Ensure only settings properties are merged, preserving canvas data keys
-         allData.pageWidthPx = settingsToSave.pageWidthPx;
-         allData.pageHeightPx = settingsToSave.pageHeightPx;
-        await this.saveData(allData);
-        console.log("Global Settings saved via interface method:", settingsToSave);
-
-        const observedElement = this.viewManager.getObservedCanvasElement();
-        if (this.currentCanvasFile && observedElement) {
-             this.viewManager.updatePageMarker(this.stateManager.getCurrentPageIndex(), this.stateManager.getPages().length);
-             this.viewManager.applyNodeVisibilityAndPosition(
-                 observedElement,
-                 this.stateManager.getCurrentPageIndex(),
-                 this.stateManager.getAllNodeStates() // Call function
-             );
-        }
-    }
-
-    // --- Event Handlers --- (Arrow functions for correct 'this')
-    private handleLayoutChange = async (): Promise<void> => {
-        await this.updatePluginStateForLeaf(this.app.workspace.activeLeaf);
-    }
-    private handleActiveLeafChange = async (leaf: WorkspaceLeaf | null): Promise<void> => {
-         await this.updatePluginStateForLeaf(leaf);
-    }
-
-    // Central logic for handling leaf changes
-    private async updatePluginStateForLeaf(activeLeaf: WorkspaceLeaf | null): Promise<void> {
-        if (this.isCanvasView(activeLeaf)) {
-            const canvasFile = activeLeaf.view.file; // file is guaranteed by isCanvasView check now
-            if (!this.currentCanvasFile || this.currentCanvasFile.path !== canvasFile?.path) {
-                // Switched to a new/different canvas
-                console.log(`Plugin: Switched to canvas ${canvasFile?.path}`);
-                if (this.currentCanvasFile) {
-                     // Clear timeout explicitly if needed
-                     if (this.stateManager['saveTimeout']) clearTimeout(this.stateManager['saveTimeout']); this.stateManager['saveTimeout'] = null;
-                    await this.stateManager.saveCanvasData(this.currentCanvasFile, true); // Save previous immediately
-                }
-                this.currentCanvasFile = canvasFile;
-                await this.stateManager.loadCanvasData(this.currentCanvasFile); // Load or reset state for the new one
-                this.initializeCanvasView(activeLeaf); // Initialize view for new state
-            } else if (!this.viewManager.getObservedCanvasElement() && this.currentCanvasFile) {
-                // Re-initializing view for the *same* canvas
-                console.log("Plugin: Re-initializing view for current canvas.");
-                this.initializeCanvasView(activeLeaf); // State exists, setup view
-            }
-        } else {
-            // Left canvas view
-            if (this.currentCanvasFile) {
-                console.log(`Plugin: Left canvas ${this.currentCanvasFile.path}`);
-                 // Clear timeout explicitly if needed
-                 if (this.stateManager['saveTimeout']) clearTimeout(this.stateManager['saveTimeout']); this.stateManager['saveTimeout'] = null;
-                await this.stateManager.saveCanvasData(this.currentCanvasFile, true); // Save immediately
-                this.viewManager.cleanup(); // Cleanup view manager resources
-                this.currentCanvasFile = null;
-            }
-        }
-    }
-
-    // Initialize ViewManager for a specific canvas leaf
-    private initializeCanvasView(leaf: WorkspaceLeaf): void {
-        if (!this.isCanvasView(leaf)) return;
-        const canvasElement = this.viewManager.getCanvasElement(leaf);
-        if (!canvasElement) { this.showNotice("Paper Canvas could not find the canvas element."); return; }
-
-        // Check if ViewManager already observes this exact element
-        if (this.viewManager.getObservedCanvasElement() === canvasElement) {
-             console.log("Plugin: View already initialized for this element.");
-             // Ensure UI is up-to-date in case state was reloaded without full re-init
-             this.viewManager.updatePageIndicator(this.stateManager.getCurrentPageIndex(), this.stateManager.getPages().length);
-             this.viewManager.applyNodeVisibilityAndPosition(canvasElement, this.stateManager.getCurrentPageIndex(), this.stateManager.getAllNodeStates());
-             return;
-        }
-
-        console.log("Plugin: Initializing canvas view via ViewManager...");
-        this.viewManager.cleanup(); // Clean up any previous view first
-
-        // Setup observer via ViewManager, passing StateManager methods bound correctly or via wrapper
-        // *** FIX HERE: Remove removeNodeState from this object literal ***
-        this.viewManager.setupCanvasObserver(canvasElement, {
-            handleNodeStyleChange: (nodeEl, rect) => {
-                const nodeId = this.stateManager.ensureNodeId(nodeEl);
-                const state = this.stateManager.getNodeState(nodeId);
-                if (state) {
-                   const { stateChanged, clampedResult } = this.stateManager.updateNodeStateFromStyleChange(nodeId, state, rect);
-                   if (clampedResult.changed) {
-                        this.viewManager.isUpdatingNodePosition = true;
-                        const pageDimensions = this.getPageDimensions();
-                        const absoluteY = clampedResult.y + state.pageIndex * (pageDimensions.height + PAGE_GAP);
-                        this.viewManager.updateNodeTransform(nodeEl, clampedResult.x, absoluteY);
-                        setTimeout(() => this.viewManager.isUpdatingNodePosition = false, 0);
-                   }
-                } else { console.warn(`Style change on node ${nodeId} without state?`); }
-            },
-            assignStateToNewNode: (nodeEl, rect) => this.stateManager.assignStateToNewNode(nodeEl, rect),
-            // removeNodeState: (nodeId: string) => { /* console.log(`Node ${nodeId} removed from DOM, state kept.`); */ }, // <-- REMOVE THIS LINE
-            getNodeState: (nodeId) => this.stateManager.getNodeState(nodeId),
-            ensureNodeId: (nodeEl) => this.stateManager.ensureNodeId(nodeEl)
-        });
-
-        // Setup UI elements via ViewManager, getting current state AFTER load/reset
-        const currentPageIndex = this.stateManager.getCurrentPageIndex();
-        const pages = this.stateManager.getPages();
-        const nodeStates = this.stateManager.getAllNodeStates(); // Get current map
-
-        this.viewManager.updatePageMarker(currentPageIndex, pages.length);
-        this.viewManager.setupPageControls(leaf, currentPageIndex, pages.length, this.goToPage, this.addNewPage);
-        this.viewManager.addActionButtons(leaf,
-             () => this.pdfExporter.exportAllPagesAsPDF(pages, nodeStates, canvasElement, this.currentCanvasFile) // Pass current canvas element
-        );
-        this.viewManager.applyNodeVisibilityAndPosition(canvasElement, currentPageIndex, nodeStates);
-        this.viewManager.positionCamera(leaf, currentPageIndex);
-    }
-
-
-    // --- Command Implementations --- (Arrow functions for correct 'this')
-
-    private addNewPage = (): void => {
-        const newIndex = this.stateManager.addNewPage();
-        // Go to the new page, which will trigger UI updates via ViewManager
-        this.goToPage(newIndex);
-    }
-
-    private goToPage = (targetPageIndex: number): void => {
-         const pages = this.stateManager.getPages();
-         const totalPages = pages.length;
-         // Validate target index
-         if (targetPageIndex < 0 || targetPageIndex >= totalPages) {
-             console.warn(`goToPage: Invalid target index ${targetPageIndex}`); return;
-         }
-         if (targetPageIndex === this.stateManager.getCurrentPageIndex()) {
-             console.log(`goToPage: Already on page ${targetPageIndex + 1}`); return;
-         }
-
-         const activeLeaf = this.app.workspace.activeLeaf;
-         if (!this.isCanvasView(activeLeaf)) return;
-         const canvasElement = this.viewManager.getObservedCanvasElement();
-         if (!canvasElement) return;
-
-         console.log(`Plugin: Switching to page ${targetPageIndex + 1}`);
-         this.stateManager.setCurrentPageIndex(targetPageIndex); // Update state first
-
-         // Get potentially updated state
-         const nodeStates = this.stateManager.getAllNodeStates();
-
-         // Update view elements via ViewManager
-         this.viewManager.updatePageMarker(targetPageIndex, totalPages);
-         this.viewManager.updatePageIndicator(targetPageIndex, totalPages);
-         this.viewManager.applyNodeVisibilityAndPosition(canvasElement, targetPageIndex, nodeStates);
-         this.viewManager.positionCamera(activeLeaf, targetPageIndex);
-         this.showNotice(`Switched to ${pages[targetPageIndex].name}`);
-    }
-
-    // checkExportCallback implementation (only checks for export all)
-    private checkExportCallback = (exportAllCallback: () => void) => {
-        return (checking: boolean): boolean => {
-            const activeLeaf = this.app.workspace.activeLeaf;
-            const canExport = this.isCanvasView(activeLeaf) && this.viewManager.getObservedCanvasElement() != null && this.stateManager.getPages().length > 0;
-            if (canExport && !checking) {
-                exportAllCallback();
-            }
-            return canExport;
-        };
-    }
-
-    // --- Interface Implementations for Managers ---
-    showNotice(message: string, duration?: number): void { new Notice(`Paper Canvas: ${message}`, duration ?? 3000); }
-    requestSave(): void { this.stateManager.requestSave(); }
-    getCurrentFile(): TFile | null { return this.currentCanvasFile; }
-    getCurrentPageIndex(): number { return this.stateManager.getCurrentPageIndex(); }
-    getPageDimensions(): { width: number; height: number; } { return { width: this.settings.pageWidthPx, height: this.settings.pageHeightPx }; }
-    // isCanvasView implementation (Correct type predicate)
-    isCanvasView(leaf: WorkspaceLeaf | null | undefined): leaf is WorkspaceLeaf & { view: CanvasView } { return !!leaf && leaf.view?.getViewType() === 'canvas'; }
-    // saveSettings implementation is above (needed by interface)
-
-} // --- End of Plugin Class ---
-=======
-import { Plugin, WorkspaceLeaf, Notice, ItemView, Menu, MenuItem, TFile, addIcon } from 'obsidian';
+import { Plugin, WorkspaceLeaf, Notice, ItemView, Menu, MenuItem } from 'obsidian';
 
 // --- Configuration ---
 const PAGE_WIDTH_PX = 794;  // A4 width in pixels at 96 DPI
 const PAGE_HEIGHT_PX = 1123; // A4 height in pixels at 96 DPI
-const PAGE_GAP = 50; // Gap between pages vertically
-
-// --- CSS Class for Hiding ---
-const HIDDEN_NODE_CLASS = 'paper-canvas-node-hidden';
-
-// --- Data Structures ---
+const PAGE_GAP = 50; // Gap between pages
+
+// Interface for page data
 interface PageData {
     id: string;
     index: number;
     name: string;
 }
-interface NodeState {
-    pageIndex: number;
-    x: number;
-    y: number;
-}
 
 // --- Plugin Class ---
 export default class PaperCanvasPlugin extends Plugin {
     private observer: MutationObserver | null = null;
     private observedCanvasElement: HTMLElement | null = null;
     private pageMarkerElement: HTMLElement | null = null;
+    
+    // Multi-page related properties
     private pages: PageData[] = [];
     private currentPageIndex: number = 0;
     private pageIndicatorElement: HTMLElement | null = null;
     private pageControlsElement: HTMLElement | null = null;
-    private nodeStates: Map<string, NodeState> = new Map();
-    private isUpdatingNodePosition = false;
-    private currentCanvasFile: TFile | null = null;
-    private styleEl: HTMLStyleElement | null = null; // To hold our CSS rule
-
+    // Track node positions by page
+    private nodePositions: Map<string, Map<number, {x: number, y: number}>> = new Map();
 
     async onload() {
-        console.log('Loading Paper Canvas Plugin (Multi-page v3 - Opacity Hide)');
-
-        // Inject CSS Rule for hiding nodes
-        this.addHideStyle();
-
-        if (this.pages.length === 0) {
-            this.pages = [{ id: this.generatePageId(), index: 0, name: 'Page 1' }];
-        }
-        this.currentPageIndex = 0;
+        console.log('Loading Paper Canvas Plugin (Multi-page v1)');
+
+        // Initialize with a first page
+        this.pages = [{ id: this.generatePageId(), index: 0, name: 'Page 1' }];
 
         this.registerEvent(
             this.app.workspace.on('layout-change', this.handleLayoutChange)
         );
-        this.registerEvent(
-            this.app.workspace.on('active-leaf-change', (leaf) => {
-                this.handleLayoutChange();
-            })
-        );
 
         this.app.workspace.onLayoutReady(() => {
             this.handleLayoutChange();
         });
 
-        // Commands (remain the same)
+        // Command to apply/refresh paper canvas bounds
         this.addCommand({
             id: 'apply-paper-canvas-bounds',
             name: 'Apply Paper Canvas Bounds (Refresh)',
@@ -331,49 +48,47 @@
                 const activeLeaf = this.app.workspace.activeLeaf;
                 if (this.isCanvasView(activeLeaf)) {
                     console.log("Manually applying bounds via command.");
-                    this.resetStateForCurrentCanvas(); // Clear state before re-initializing
-                    this.initializeCanvasState(activeLeaf);
+                    this.setupCanvasObserverAndMarker(activeLeaf);
+                    this.checkExistingNodes(activeLeaf);
                 } else {
                     this.showNotice("No active canvas view found.");
                 }
             }
         });
-        this.addCommand({ id: 'add-new-page', name: 'Add New Page', callback: () => this.addNewPage() });
-        this.addCommand({ id: 'next-page', name: 'Go to Next Page', callback: () => this.goToPage(this.currentPageIndex + 1) });
-        this.addCommand({ id: 'previous-page', name: 'Go to Previous Page', callback: () => this.goToPage(this.currentPageIndex - 1) });
-
-        // --- TODO: Add commands/logic for saving/loading page/node state ---
+
+        // Command to add a new page
+        this.addCommand({
+            id: 'add-new-page',
+            name: 'Add New Page',
+            callback: () => {
+                this.addNewPage();
+            }
+        });
+
+        // Command to go to next page
+        this.addCommand({
+            id: 'next-page',
+            name: 'Go to Next Page',
+            callback: () => {
+                this.goToPage(this.currentPageIndex + 1);
+            }
+        });
+
+        // Command to go to previous page
+        this.addCommand({
+            id: 'previous-page',
+            name: 'Go to Previous Page',
+            callback: () => {
+                this.goToPage(this.currentPageIndex - 1);
+            }
+        });
     }
 
     onunload() {
-        console.log('Unloading Paper Canvas Plugin (Multi-page v3)');
+        console.log('Unloading Paper Canvas Plugin (Multi-page v1)');
         this.disconnectObserver();
         this.removePageMarker();
         this.removePageControls();
-        this.removeHideStyle(); // Clean up injected style
-        this.nodeStates.clear();
-        this.pages = [];
-        this.currentCanvasFile = null;
-    }
-
-    // --- CSS Injection ---
-    addHideStyle() {
-        this.removeHideStyle(); // Remove existing first
-        this.styleEl = document.createElement('style');
-        this.styleEl.textContent = `
-            .${HIDDEN_NODE_CLASS} {
-                opacity: 0 !important;
-                pointer-events: none !important;
-                /* Prevent potential selection/interaction issues */
-                user-select: none !important;
-            }
-        `;
-        document.head.appendChild(this.styleEl);
-    }
-
-    removeHideStyle() {
-        this.styleEl?.remove();
-        this.styleEl = null;
     }
 
     // --- Core Logic ---
@@ -382,126 +97,69 @@
         const activeLeaf = this.app.workspace.activeLeaf;
 
         if (this.isCanvasView(activeLeaf)) {
-            const canvasFile = activeLeaf.view.file;
-            if (this.currentCanvasFile?.path !== canvasFile?.path) {
-                console.log(`Paper Canvas: Switched to canvas ${canvasFile?.path}`);
-                this.currentCanvasFile = canvasFile;
-                this.resetStateForCurrentCanvas(); // Use reset for current canvas
-                this.initializeCanvasState(activeLeaf);
-            } else if (!this.observedCanvasElement && this.currentCanvasFile) {
-                 console.log("Paper Canvas: Re-initializing for current canvas view.");
-                 // Don't reset state here, just re-initialize observer etc.
-                 this.initializeCanvasState(activeLeaf);
+            const canvasElement = activeLeaf.view.containerEl.querySelector('.canvas');
+            if (canvasElement instanceof HTMLElement) {
+                if (this.observedCanvasElement === canvasElement && this.observer) {
+                    return; // Already observing the correct element
+                }
+                console.log("Active leaf is a canvas view. Setting up bounds...");
+                this.setupCanvasObserverAndMarker(activeLeaf);
+                this.setupPageControls(activeLeaf);
+                this.checkExistingNodes(activeLeaf);
+            } else {
+                // Canvas element not found or not HTMLElement
+                this.disconnectObserver();
+                this.removePageMarker();
+                this.removePageControls();
+                this.observedCanvasElement = null;
             }
         } else {
-            if (this.currentCanvasFile) {
-                 console.log(`Paper Canvas: Left canvas ${this.currentCanvasFile.path}`);
-                 // Don't clear state here, keep it in case user switches back quickly
-                 // State will be reset if they open a *different* canvas.
-                 this.disconnectObserver(); // Disconnect observer when leaving canvas view
-                 this.removePageMarker();
-                 this.removePageControls();
-                 this.observedCanvasElement = null;
-                 this.currentCanvasFile = null; // Mark that no canvas is active
-            }
-        }
-    }
-
-    // Reset state specifically for the currently tracked canvas file
-     resetStateForCurrentCanvas() {
-        console.log("Paper Canvas: Resetting state for canvas: ", this.currentCanvasFile?.path);
+            // Not canvas view
+            this.disconnectObserver();
+            this.removePageMarker();
+            this.removePageControls();
+            this.observedCanvasElement = null;
+        }
+    }
+
+    isCanvasView(leaf: WorkspaceLeaf | null | undefined): leaf is WorkspaceLeaf & { view: { getViewType: () => 'canvas', containerEl: HTMLElement, [key: string]: any } } {
+        return !!leaf && leaf.view?.getViewType() === 'canvas';
+    }
+
+    setupCanvasObserverAndMarker(leaf: WorkspaceLeaf) {
+        if (!this.isCanvasView(leaf)) return;
+
+        // Clean up previous setup
         this.disconnectObserver();
         this.removePageMarker();
-        this.removePageControls();
-        this.nodeStates.clear(); // Clear node states
-        this.pages = [{ id: this.generatePageId(), index: 0, name: 'Page 1' }]; // Reset pages
-        this.currentPageIndex = 0;
-        this.observedCanvasElement = null;
-        // currentCanvasFile remains the same
-    }
-
-    isCanvasView(leaf: WorkspaceLeaf | null | undefined): leaf is WorkspaceLeaf & { view: { file: TFile | null, getViewType: () => 'canvas', containerEl: HTMLElement, [key: string]: any } } {
-        return !!leaf && leaf.view?.getViewType() === 'canvas';
-    }
-
-    initializeCanvasState(leaf: WorkspaceLeaf) {
-        if (!this.isCanvasView(leaf)) return;
-
-        const canvasElement = this.getCanvasElement(leaf);
-        if (!canvasElement) return;
-
-        // Avoid re-initializing if already observing the correct element
-        if (this.observedCanvasElement === canvasElement && this.observer) {
-            console.log("Paper Canvas: Already initialized for this canvas element.");
-            // Ensure nodes visibility is correct if returning to this view
-            this.applyNodeVisibilityAndPosition(canvasElement);
-            return;
-        }
-
-        console.log("Paper Canvas: Initializing canvas state...");
-        this.disconnectObserver(); // Disconnect previous observer just in case
-
-        this.setupCanvasObserver(canvasElement); // Setup new observer
+
+        const view = leaf.view;
+        const container = view.containerEl;
+        const canvasElement = container.querySelector('.canvas');
+
+        if (!canvasElement) {
+            console.error("Paper Canvas: Could not find the main canvas element (div.canvas). Cannot add marker or observer.");
+            return;
+        }
+
+        if (!(canvasElement instanceof HTMLElement)) {
+            console.error("Paper Canvas: The found '.canvas' element is not an HTMLElement as expected:", canvasElement);
+            return;
+        }
+
+        this.observedCanvasElement = canvasElement;
+
+        // Add visual page marker
         this.updatePageMarker(canvasElement);
-        this.setupPageControls(leaf);
-
-        // Discover nodes AND apply initial visibility/positioning
-        this.discoverNodesAndApplyState(canvasElement);
-
-        this.positionCamera(leaf);
-    }
-
-    getCanvasElement(leaf: WorkspaceLeaf): HTMLElement | null {
-         if (!this.isCanvasView(leaf)) return null;
-         const canvasElement = leaf.view.containerEl.querySelector('.canvas');
-         if (!(canvasElement instanceof HTMLElement)) {
-             console.error("Paper Canvas: Could not find the main canvas element (div.canvas).");
-             return null;
-         }
-         return canvasElement;
-    }
-
-    setupCanvasObserver(canvasElement: HTMLElement) {
-        // No need to disconnect here, assuming it's done before calling this
-        this.observedCanvasElement = canvasElement;
-
+
+        // Setup Mutation Observer
         this.observer = new MutationObserver((mutations) => {
-            if (this.isUpdatingNodePosition) return;
-
             mutations.forEach((mutation) => {
                 if (mutation.type === 'attributes' && mutation.attributeName === 'style') {
                     if (mutation.target instanceof HTMLElement && mutation.target.classList.contains('canvas-node')) {
-                        this.handleNodeStyleChange(mutation.target);
+                        this.saveNodePosition(mutation.target);
+                        this.enforceBounds(mutation.target);
                     }
-                } else if (mutation.type === 'childList') {
-                    // *** MODIFIED ChildList Handling ***
-                    mutation.removedNodes.forEach(node => {
-                         if (node instanceof HTMLElement && node.classList.contains('canvas-node')) {
-                             const nodeId = node.id; // Get ID before it's potentially lost
-                             if (nodeId && this.nodeStates.has(nodeId)) {
-                                 // ** DON'T DELETE STATE **
-                                 console.log(`Paper Canvas: Node ${nodeId} removed from DOM (state retained).`);
-                             } else {
-                                // console.log("Paper Canvas: Untracked node removed from DOM.", node.id);
-                             }
-                         }
-                    });
-                    mutation.addedNodes.forEach(node => {
-                         if (node instanceof HTMLElement && node.classList.contains('canvas-node')) {
-                             const nodeId = this.ensureNodeId(node); // Ensure it has an ID
-
-                             if (this.nodeStates.has(nodeId)) {
-                                 // *** Node Re-added ***
-                                 console.log(`Paper Canvas: Node ${nodeId} re-added to DOM. Applying existing state.`);
-                                 // Re-apply visibility and position based on stored state
-                                 this.applyStateToSingleNode(node);
-                             } else {
-                                 // *** Genuinely New Node ***
-                                 console.log(`Paper Canvas: Detected new node ${nodeId}. Assigning state.`);
-                                 this.assignStateToNewNode(node);
-                             }
-                         }
-                    });
                 }
             });
         });
@@ -510,458 +168,438 @@
             subtree: true,
             attributes: true,
             attributeFilter: ['style'],
-            childList: true
-        });
-
-        console.log("Paper Canvas: MutationObserver attached.");
+        });
+
+        console.log("Paper Canvas: MutationObserver attached to div.canvas.");
+    }
+
+    updatePageMarker(canvasElement: HTMLElement) {
+        this.removePageMarker();
+        
+        // Create page marker based on current page
+        const yOffset = this.currentPageIndex * (PAGE_HEIGHT_PX + PAGE_GAP);
+        
+        this.pageMarkerElement = document.createElement('div');
+        this.pageMarkerElement.addClass('paper-canvas-page-marker');
+        
+        this.pageMarkerElement.setCssStyles({
+            position: 'absolute',
+            left: '0px',
+            top: `${yOffset}px`,
+            width: `${PAGE_WIDTH_PX}px`,
+            height: `${PAGE_HEIGHT_PX}px`,
+            border: '1px dashed grey',
+            pointerEvents: 'none',
+            zIndex: '0'
+        });
+        
+        canvasElement.prepend(this.pageMarkerElement);
+        console.log(`Paper Canvas: Created page marker for page ${this.currentPageIndex + 1}`);
+    }
+
+    setupPageControls(leaf: WorkspaceLeaf) {
+        if (!this.isCanvasView(leaf)) return;
+        
+        this.removePageControls(); // Remove existing controls first
+        
+        const container = leaf.view.containerEl;
+        const controlsContainer = container.querySelector('.canvas-controls');
+        
+        if (!controlsContainer || !(controlsContainer instanceof HTMLElement)) {
+            console.error("Paper Canvas: Could not find canvas controls container");
+            return;
+        }
+        
+        // Create page controls container
+        this.pageControlsElement = document.createElement('div');
+        this.pageControlsElement.addClass('paper-canvas-page-controls');
+        this.pageControlsElement.setCssStyles({
+            position: 'absolute',
+            bottom: '10px',
+            left: '50%',
+            transform: 'translateX(-50%)',
+            background: 'rgba(255, 255, 255, 0.7)',
+            padding: '5px 10px',
+            borderRadius: '5px',
+            display: 'flex',
+            gap: '5px',
+            zIndex: '10'
+        });
+        
+        // Create previous page button
+        const prevButton = document.createElement('button');
+        prevButton.addClass('paper-canvas-page-button');
+        prevButton.setText('←');
+        prevButton.addEventListener('click', () => {
+            this.goToPage(this.currentPageIndex - 1);
+        });
+        
+        // Create page indicator
+        this.pageIndicatorElement = document.createElement('span');
+        this.pageIndicatorElement.addClass('paper-canvas-page-indicator');
+        this.updatePageIndicator();
+        
+        // Create next page button
+        const nextButton = document.createElement('button');
+        nextButton.addClass('paper-canvas-page-button');
+        nextButton.setText('→');
+        nextButton.addEventListener('click', () => {
+            this.goToPage(this.currentPageIndex + 1);
+        });
+        
+        // Create add page button
+        const addButton = document.createElement('button');
+        addButton.addClass('paper-canvas-page-button');
+        addButton.setText('+');
+        addButton.addEventListener('click', () => {
+            this.addNewPage();
+        });
+        
+        // Add elements to controls
+        this.pageControlsElement.appendChild(prevButton);
+        this.pageControlsElement.appendChild(this.pageIndicatorElement);
+        this.pageControlsElement.appendChild(nextButton);
+        this.pageControlsElement.appendChild(addButton);
+        
+        // Add controls to the canvas view
+        container.appendChild(this.pageControlsElement);
+        console.log("Paper Canvas: Page controls added");
+    }
+
+    removePageControls() {
+        if (this.pageControlsElement) {
+            this.pageControlsElement.remove();
+            this.pageControlsElement = null;
+            console.log("Paper Canvas: Page controls removed");
+        }
+    }
+
+    updatePageIndicator() {
+        if (this.pageIndicatorElement) {
+            this.pageIndicatorElement.setText(`Page ${this.currentPageIndex + 1} of ${this.pages.length}`);
+        }
+    }
+
+    checkExistingNodes(leaf: WorkspaceLeaf | null) {
+        if (!this.isCanvasView(leaf)) return;
+
+        const canvasElement = leaf.view.containerEl.querySelector('.canvas');
+        if (!(canvasElement instanceof HTMLElement)) {
+            console.error("Paper Canvas: Cannot check existing nodes, '.canvas' is not an HTMLElement.");
+            return;
+        };
+
+        const existingNodes = canvasElement.querySelectorAll('.canvas-node');
+        console.log(`Paper Canvas: Checking bounds for ${existingNodes.length} existing nodes.`);
+        
+        // First save positions for all nodes on current page
+        existingNodes.forEach(node => {
+            if (node instanceof HTMLElement) {
+                this.saveNodePosition(node);
+            }
+        });
+        
+        // Then restore node positions from saved data and enforce bounds
+        existingNodes.forEach(node => {
+            if (node instanceof HTMLElement) {
+                this.restoreNodePosition(node);
+                this.enforceBounds(node);
+            }
+        });
+    }
+
+    // Save node position for current page
+    saveNodePosition(nodeEl: HTMLElement) {
+        const rect = this.getNodeRect(nodeEl);
+        if (!rect) return;
+        
+        const nodeId = nodeEl.id || this.generateNodeId(nodeEl);
+        
+        // Ensure the node has an ID
+        if (!nodeEl.id) {
+            nodeEl.id = nodeId;
+        }
+        
+        // Initialize position maps if needed
+        if (!this.nodePositions.has(nodeId)) {
+            this.nodePositions.set(nodeId, new Map());
+        }
+        
+        // Save position for current page
+        const pagePositions = this.nodePositions.get(nodeId);
+        if (pagePositions) {
+            pagePositions.set(this.currentPageIndex, {
+                x: rect.x,
+                y: rect.y - (this.currentPageIndex * (PAGE_HEIGHT_PX + PAGE_GAP)) // Save relative to page
+            });
+        }
+    }
+    
+    // Restore node position for current page
+    restoreNodePosition(nodeEl: HTMLElement) {
+        const nodeId = nodeEl.id || this.generateNodeId(nodeEl);
+        
+        // Check if we have saved position for this node on this page
+        const pagePositions = this.nodePositions.get(nodeId);
+        if (!pagePositions) return;
+        
+        const savedPos = pagePositions.get(this.currentPageIndex);
+        if (!savedPos) return;
+        
+        // Calculate absolute position based on page
+        const pageOffset = this.currentPageIndex * (PAGE_HEIGHT_PX + PAGE_GAP);
+        const x = savedPos.x;
+        const y = savedPos.y + pageOffset;
+        
+        // Apply position
+        const currentTransform = nodeEl.style.transform || '';
+        const otherTransforms = currentTransform.replace(/translate\([^)]+\)/, '').trim();
+        const newTransform = `translate(${x}px, ${y}px) ${otherTransforms}`.trim();
+        
+        nodeEl.style.transform = newTransform;
+    }
+    
+    generateNodeId(nodeEl: HTMLElement): string {
+        return 'node-' + Date.now().toString(36) + '-' + Math.random().toString(36).substr(2, 5);
     }
 
     disconnectObserver() {
         if (this.observer) {
             this.observer.disconnect();
             this.observer = null;
-           // Keep observedCanvasElement reference until we are sure we left the view
+            this.observedCanvasElement = null;
             console.log("Paper Canvas: MutationObserver disconnected.");
         }
     }
 
-    // --- Node State and Position Handling ---
-
-     // NEW: Combines discovery and applying state
-     discoverNodesAndApplyState(canvasElement: HTMLElement) {
-        console.log("Paper Canvas: Discovering nodes and applying state...");
-        const nodesInDom = canvasElement.querySelectorAll<HTMLElement>('.canvas-node');
-        const nodesInDomIds = new Set<string>(); // Track nodes currently in DOM
-
-        nodesInDom.forEach(nodeEl => {
-            const nodeId = this.ensureNodeId(nodeEl);
-            nodesInDomIds.add(nodeId); // Add to set of nodes found in DOM
-
-            if (!this.nodeStates.has(nodeId)) {
-                // Node exists in DOM but not in state -> Initialize state
-                 console.log(`Paper Canvas: Discovering node ${nodeId} without state.`);
-                 this.assignStateToNewNode(nodeEl, false); // Assign state but don't assume it's the current page necessarily
-            }
-             // Always apply visibility/position based on current state and page
-             this.applyStateToSingleNode(nodeEl);
-        });
-
-         // Optional: Clean up state for nodes that are no longer in the DOM at all
-         const nodesToRemoveFromState: string[] = [];
-         this.nodeStates.forEach((state, nodeId) => {
-             if (!nodesInDomIds.has(nodeId)) {
-                 console.warn(`Paper Canvas: Node ${nodeId} exists in state but not in DOM during discovery. Removing state.`);
-                 nodesToRemoveFromState.push(nodeId);
-             }
-         });
-         nodesToRemoveFromState.forEach(nodeId => this.nodeStates.delete(nodeId));
-
-
-        console.log(`Paper Canvas: Discovery complete. Total nodes in state: ${this.nodeStates.size}`);
-    }
-
-     // Assigns state to a node assumed to be new or without state
-     assignStateToNewNode(nodeEl: HTMLElement, assignToCurrentPage = true) {
-         const nodeId = this.ensureNodeId(nodeEl);
-         const rect = this.getNodeRectFromElement(nodeEl);
-         if (!rect) {
-             console.warn(`Paper Canvas: Cannot assign state to node ${nodeId}, failed to get Rect.`);
-             return;
-         }
-
-         let targetPageIndex: number;
-         let relativeX: number;
-         let relativeY: number;
-
-         if (assignToCurrentPage) {
-             // Default: Assign to the currently viewed page
-             targetPageIndex = this.currentPageIndex;
-             relativeY = rect.y - targetPageIndex * (PAGE_HEIGHT_PX + PAGE_GAP);
-             relativeX = rect.x;
-         } else {
-             // During discovery, determine page based on current absolute Y
-             targetPageIndex = Math.max(0, Math.floor(rect.y / (PAGE_HEIGHT_PX + PAGE_GAP)));
-             // Ensure pageIndex is valid (correct if pages were deleted?)
-             if (targetPageIndex >= this.pages.length) {
-                 console.warn(`Node ${nodeId} detected at Y=${rect.y} implying page ${targetPageIndex+1}, but only ${this.pages.length} pages exist. Assigning to last page.`);
-                 targetPageIndex = Math.max(0, this.pages.length - 1);
-             }
-             relativeY = rect.y - targetPageIndex * (PAGE_HEIGHT_PX + PAGE_GAP);
-             relativeX = rect.x;
-         }
-
-
-         // Clamp relative position within page bounds
-         const clampedResult = this.clampToBounds(relativeX, relativeY, rect.width, rect.height);
-
-         this.nodeStates.set(nodeId, {
-             pageIndex: targetPageIndex,
-             x: clampedResult.x,
-             y: clampedResult.y
-         });
-         console.log(`Paper Canvas: Assigned state to node ${nodeId} on page ${targetPageIndex + 1}: Rel (${clampedResult.x}, ${clampedResult.y})`);
-
-         // Immediately update DOM to match clamped state if necessary
-         if (clampedResult.changed) {
-             this.isUpdatingNodePosition = true;
-             const absoluteY = clampedResult.y + targetPageIndex * (PAGE_HEIGHT_PX + PAGE_GAP);
-             this.updateNodeTransform(nodeEl, clampedResult.x, absoluteY);
-             setTimeout(() => this.isUpdatingNodePosition = false, 0);
-         }
-         // Apply visibility based on current page
-         this.applyVisibilityToNode(nodeEl, targetPageIndex);
-     }
-
-     // Applies visibility (show/hide) and position based on stored state
-     applyStateToSingleNode(nodeEl: HTMLElement) {
-         const nodeId = nodeEl.id; // Assume ID exists if called here
-         if (!nodeId) {
-             console.warn("ApplyStateToSingleNode called on element without ID");
-             return;
-         }
-         const state = this.nodeStates.get(nodeId);
-
-         if (state) {
-             // Position the node correctly based on its state
-             const absoluteY = state.y + state.pageIndex * (PAGE_HEIGHT_PX + PAGE_GAP);
-             this.updateNodeTransform(nodeEl, state.x, absoluteY);
-
-             // Set visibility based on whether its page is the current page
-             this.applyVisibilityToNode(nodeEl, state.pageIndex);
-
-         } else {
-             console.warn(`Paper Canvas: No state found for node ${nodeId} during applyState.`);
-              // Hide nodes without state to avoid visual glitches
-             nodeEl.classList.add(HIDDEN_NODE_CLASS);
-         }
-     }
-
-     // Applies the correct visibility (hidden class or not) to a node
-     applyVisibilityToNode(nodeEl: HTMLElement, nodePageIndex: number) {
-          if (nodePageIndex === this.currentPageIndex) {
-              nodeEl.classList.remove(HIDDEN_NODE_CLASS); // Show node
-          } else {
-              nodeEl.classList.add(HIDDEN_NODE_CLASS); // Hide node
-          }
-     }
-
-
-    handleNodeStyleChange(nodeEl: HTMLElement) {
-        if (this.isUpdatingNodePosition) return;
-
-        const nodeId = this.ensureNodeId(nodeEl);
-        const currentState = this.nodeStates.get(nodeId);
-
-        // If state doesn't exist for this node yet, treat it as newly added/assigned
-        if (!currentState) {
-             console.log(`Node ${nodeId} style changed but no state found. Assigning state now.`);
-             this.assignStateToNewNode(nodeEl);
-             return; // assignState handles clamping and positioning
-        }
-
-        // Node exists in state, likely being moved by user
-        const rect = this.getNodeRectFromElement(nodeEl);
-        if (!rect) return;
-
-        const targetPageIndex = currentState.pageIndex; // Node stays on its assigned page
-        const relativeX = rect.x;
-        const relativeY = rect.y - targetPageIndex * (PAGE_HEIGHT_PX + PAGE_GAP);
-
-        // Clamp relative position to bounds
-        const clampedResult = this.clampToBounds(relativeX, relativeY, rect.width, rect.height);
-
-        // Update stored state only if position actually changed relative to stored state
-        if (clampedResult.x !== currentState.x || clampedResult.y !== currentState.y) {
-             this.nodeStates.set(nodeId, {
-                 pageIndex: targetPageIndex,
-                 x: clampedResult.x,
-                 y: clampedResult.y
-             });
-           // console.log(`Paper Canvas: Updated state for node ${nodeId} on page ${targetPageIndex + 1}: Rel (${clampedResult.x}, ${clampedResult.y})`);
-        }
-
-
-        // If clamping corrected the position, update the DOM element's transform
-        if (clampedResult.changed) {
-           // console.log(`Paper Canvas: Node ${nodeId} bounds corrected during move.`);
-            this.isUpdatingNodePosition = true;
-            const absoluteY = clampedResult.y + targetPageIndex * (PAGE_HEIGHT_PX + PAGE_GAP);
-            this.updateNodeTransform(nodeEl, clampedResult.x, absoluteY);
-            setTimeout(() => this.isUpdatingNodePosition = false, 0);
-        }
-    }
-
-    // Helper function to clamp coordinates and dimensions to page bounds
-    clampToBounds(x: number, y: number, width: number, height: number): { x: number, y: number, changed: boolean } {
-        let correctedX = x;
-        let correctedY = y;
-        let changed = false;
-
-        const minX = 0;
-        const minY = 0;
-        const maxX = PAGE_WIDTH_PX - Math.max(1, width); // Ensure width is at least 1 for calc
-        const maxY = PAGE_HEIGHT_PX - Math.max(1, height); // Ensure height is at least 1 for calc
-
-        if (correctedX < minX) { correctedX = minX; changed = true; }
-        if (correctedY < minY) { correctedY = minY; changed = true; }
-        if (correctedX > maxX) { correctedX = maxX; changed = true; }
-        if (correctedY > maxY) { correctedY = maxY; changed = true; }
-
-        // Ensure position is valid even if node is larger than page
-         if (width > PAGE_WIDTH_PX && correctedX < minX) correctedX = minX;
-         if (height > PAGE_HEIGHT_PX && correctedY < minY) correctedY = minY;
-
-
-        return { x: correctedX, y: correctedY, changed };
-    }
-
-
-     // NEW: Applies visibility and position based on stored state for ALL nodes
-     applyNodeVisibilityAndPosition(canvasElement: HTMLElement) {
-         console.log(`Paper Canvas: Applying visibility/position for all nodes on page ${this.currentPageIndex + 1}`);
-         const nodes = canvasElement.querySelectorAll<HTMLElement>('.canvas-node');
-
-         nodes.forEach(nodeEl => {
-             this.applyStateToSingleNode(nodeEl); // Use the helper for each node
-         });
-     }
-
-
-     // Helper to update the transform: translate() property
-     updateNodeTransform(nodeEl: HTMLElement, x: number, y: number) {
-         const currentTransform = nodeEl.style.transform || '';
-         const otherTransforms = currentTransform.replace(/translate\([^)]+\)/, '').trim();
-         const newTransform = `translate(${x}px, ${y}px) ${otherTransforms}`.trim();
-
-         if (nodeEl.style.transform !== newTransform) {
-             nodeEl.style.transform = newTransform;
-         }
-     }
-
-     // Helper to get node Rect based on its style/transform
-     getNodeRectFromElement(nodeEl: HTMLElement): { x: number; y: number; width: number; height: number } | null {
-        const style = nodeEl.style;
-        const transform = style.transform;
-        let x = NaN, y = NaN;
-
-        if (transform && transform.includes('translate')) {
-            const match = transform.match(/translate\(\s*(-?[\d.]+px)\s*,\s*(-?[\d.]+px)\s*\)/);
-            if (match && match[1] && match[2]) {
-                x = parseFloat(match[1]);
-                y = parseFloat(match[2]);
-            }
-        }
-
-        if (isNaN(x) || isNaN(y)) {
-           // Attempt to get rect if translate failed (might happen briefly during init)
-           const bounds = nodeEl.getBoundingClientRect();
-           const canvasRect = this.observedCanvasElement?.getBoundingClientRect(); // Need canvas parent offset
-           if (bounds && canvasRect) {
-               // Calculate position relative to the canvas origin
-               // This is an approximation and might be slightly off depending on canvas zoom/pan state
-               // but better than nothing if transform isn't set yet.
-               // NOTE: This needs refinement based on how Obsidian handles zoom/pan internally.
-               // For now, let's assume no zoom/pan offset for simplicity of fixing the core bug.
-               // x = bounds.left - canvasRect.left;
-               // y = bounds.top - canvasRect.top;
-               // console.warn(`Node ${nodeEl.id} using getBoundingClientRect fallback for position: (${x}, ${y})`)
-
-               // SAFER: Return null if translate fails, as BoundingClientRect is complex with zoom/pan
-               console.warn(`Paper Canvas: Could not parse translate() for node ${nodeEl.id || '(no id)'}: transform='${transform}'. Cannot get reliable position.`);
-               return null;
-
-           } else {
-             console.warn(`Paper Canvas: Could not parse translate() or get bounds for node ${nodeEl.id || '(no id)'}.`);
-             return null;
-           }
-        }
-
-        let width = nodeEl.offsetWidth;
-        let height = nodeEl.offsetHeight;
-        if (style.width && style.width.endsWith('px')) width = parseFloat(style.width) || width;
-        if (style.height && style.height.endsWith('px')) height = parseFloat(style.height) || height;
-        width = Math.max(1, width); // Ensure min 1px
-        height = Math.max(1, height);
-
-        return { x, y, width, height };
-    }
-
+    removePageMarker() {
+        if (this.pageMarkerElement) {
+            this.pageMarkerElement.remove();
+            this.pageMarkerElement = null;
+            console.log("Paper Canvas: Page marker removed.");
+        }
+    }
 
     // --- Page Management ---
-
+    
     generatePageId(): string {
-        return 'page-' + Date.now().toString(36) + '-' + Math.random().toString(36).substring(2, 7);
-    }
-
-    ensureNodeId(nodeEl: HTMLElement): string {
-        let nodeId = nodeEl.id || nodeEl.dataset.paperCanvasNodeId;
-        if (nodeId && nodeId.startsWith('node-')) { // Allow our generated IDs or dataset IDs
-             if (!nodeEl.id) nodeEl.id = nodeId; // Ensure element ID is set
-             if (!nodeEl.dataset.paperCanvasNodeId) nodeEl.dataset.paperCanvasNodeId = nodeId; // Ensure dataset is set
-            return nodeId;
-        }
-        // Generate new if needed
-        nodeId = 'node-' + Date.now().toString(36) + '-' + Math.random().toString(36).substring(2, 7);
-        nodeEl.id = nodeId;
-        nodeEl.dataset.paperCanvasNodeId = nodeId;
-        console.log(`Paper Canvas: Generated new ID ${nodeId} for node.`);
-        return nodeId;
-    }
-
+        return 'page-' + Date.now().toString(36) + '-' + Math.random().toString(36).substr(2, 5);
+    }
+    
     addNewPage() {
         const activeLeaf = this.app.workspace.activeLeaf;
-        if (!this.isCanvasView(activeLeaf) || !this.observedCanvasElement) {
+        if (!this.isCanvasView(activeLeaf)) {
             this.showNotice("No active canvas view to add a page to.");
             return;
         }
-
+        
+        // Save current node positions before adding new page
+        this.saveAllNodePositions(activeLeaf);
+        
+        // Create a new page
         const newPageIndex = this.pages.length;
         const newPage: PageData = {
             id: this.generatePageId(),
             index: newPageIndex,
             name: `Page ${newPageIndex + 1}`
         };
+        
+        // Add to our pages array
         this.pages.push(newPage);
-
-        this.goToPage(newPageIndex); // Switch to the new page
-        this.showNotice(`Created ${newPage.name}`);
-    }
-
-    goToPage(targetPageIndex: number) {
-        if (targetPageIndex < 0 || targetPageIndex >= this.pages.length) {
-             this.showNotice(`Page ${targetPageIndex + 1} does not exist.`);
-            return;
-        }
-         if (targetPageIndex === this.currentPageIndex) {
-             console.log("Already on page", targetPageIndex + 1);
-             return; // No action needed
-         }
-
+        
+        // Switch to the new page
+        this.goToPage(newPageIndex);
+        
+        this.showNotice(`New page created: ${newPage.name}`);
+    }
+    
+    saveAllNodePositions(leaf: WorkspaceLeaf) {
+        if (!this.isCanvasView(leaf)) return;
+        
+        const canvasElement = leaf.view.containerEl.querySelector('.canvas');
+        if (!(canvasElement instanceof HTMLElement)) return;
+        
+        const nodes = canvasElement.querySelectorAll('.canvas-node');
+        nodes.forEach(node => {
+            if (node instanceof HTMLElement) {
+                this.saveNodePosition(node);
+            }
+        });
+    }
+    
+    goToPage(pageIndex: number) {
+        // Check if page exists
+        if (pageIndex < 0 || pageIndex >= this.pages.length) {
+            this.showNotice(`Page ${pageIndex + 1} does not exist`);
+            return;
+        }
+        
         const activeLeaf = this.app.workspace.activeLeaf;
-        if (!this.isCanvasView(activeLeaf) || !this.observedCanvasElement) {
-            return;
-        }
-
-        console.log(`Paper Canvas: Switching from page ${this.currentPageIndex + 1} to ${targetPageIndex + 1}`);
-        this.currentPageIndex = targetPageIndex;
-
-        // Update marker, indicator, controls state
-        this.updatePageMarker(this.observedCanvasElement);
+        if (!this.isCanvasView(activeLeaf)) {
+            return;
+        }
+        
+        // Save current node positions before switching
+        this.saveAllNodePositions(activeLeaf);
+        
+        // Update current page index
+        this.currentPageIndex = pageIndex;
+        console.log(`Paper Canvas: Switched to page ${pageIndex + 1} of ${this.pages.length}`);
+        
+        // Update the page marker position
+        if (this.observedCanvasElement) {
+            this.updatePageMarker(this.observedCanvasElement);
+        }
+        
+        // Update the page indicator
         this.updatePageIndicator();
-
-        // Apply visibility and positioning for the new page
-        this.applyNodeVisibilityAndPosition(this.observedCanvasElement);
-
-        this.positionCamera(activeLeaf);
-        this.showNotice(`Switched to ${this.pages[targetPageIndex].name}`);
-    }
-
-
-     // --- UI and Visuals --- (Largely unchanged, check updatePageIndicator for button state)
-
-     updatePageMarker(canvasElement: HTMLElement) {
-        this.removePageMarker();
-        const yOffset = this.currentPageIndex * (PAGE_HEIGHT_PX + PAGE_GAP);
-        this.pageMarkerElement = document.createElement('div');
-        this.pageMarkerElement.addClass('paper-canvas-page-marker');
-        this.pageMarkerElement.setCssStyles({
-            position: 'absolute', left: '0px', top: `${yOffset}px`,
-            width: `${PAGE_WIDTH_PX}px`, height: `${PAGE_HEIGHT_PX}px`,
-            border: '1px dashed var(--text-faint)', // Use theme color
-            pointerEvents: 'none', zIndex: '0'
-        });
-        canvasElement.prepend(this.pageMarkerElement);
-    }
-
-    removePageMarker() {
-        this.pageMarkerElement?.remove();
-        this.pageMarkerElement = null;
-    }
-
-    setupPageControls(leaf: WorkspaceLeaf) {
-        if (!this.isCanvasView(leaf)) return;
-        this.removePageControls(); // Ensure no duplicates
-
-        const viewContainer = leaf.view.containerEl;
-        this.pageControlsElement = viewContainer.createDiv({ cls: 'paper-canvas-page-controls' });
-        this.pageControlsElement.setCssStyles({
-            position: 'absolute', bottom: '5px', left: '50%', transform: 'translateX(-50%)',
-            backgroundColor: 'var(--background-secondary)', padding: '5px 10px', borderRadius: '8px',
-            boxShadow: '0 2px 5px rgba(0,0,0,0.2)', display: 'flex', alignItems: 'center', gap: '8px', zIndex: '50'
-        });
-
-        // Previous Button
-        const prevButton = this.pageControlsElement.createEl('button', { cls: 'clickable-icon', attr: {'aria-label': 'Previous Page'} });
-        // addIcon(prevButton, 'arrow-left'); // Using Obsidian Icons
-        prevButton.setText('←'); // Simple text fallback
-        prevButton.addEventListener('click', () => this.goToPage(this.currentPageIndex - 1));
-
-        // Page Indicator Span
-        this.pageIndicatorElement = this.pageControlsElement.createEl('span', { cls: 'paper-canvas-page-indicator' });
-        this.pageIndicatorElement.setCssStyles({ fontSize: 'var(--font-ui-small)', color: 'var(--text-muted)' });
-
-        // Next Button
-        const nextButton = this.pageControlsElement.createEl('button', { cls: 'clickable-icon', attr: {'aria-label': 'Next Page'} });
-        // addIcon(nextButton, 'arrow-right');
-        nextButton.setText('→');
-        nextButton.addEventListener('click', () => this.goToPage(this.currentPageIndex + 1));
-
-        // Add Page Button
-        const addButton = this.pageControlsElement.createEl('button', { cls: 'clickable-icon', attr: {'aria-label': 'Add New Page'} });
-        // addIcon(addButton, 'plus');
-         addButton.setText('+');
-        addButton.addEventListener('click', () => this.addNewPage());
-
-        this.updatePageIndicator(); // Set initial text and button states
-        console.log("Paper Canvas: Page controls added.");
-    }
-
-    removePageControls() {
-        this.pageControlsElement?.remove();
-        this.pageControlsElement = null;
-    }
-
-    updatePageIndicator() {
-        if (this.pageIndicatorElement) {
-            this.pageIndicatorElement.setText(`Page ${this.currentPageIndex + 1} / ${this.pages.length}`);
-             // Update button disabled states
-             const controls = this.pageControlsElement;
-             if (controls) {
-                 const prevBtn = controls.querySelector<HTMLButtonElement>('button:first-child');
-                 const nextBtn = controls.querySelector<HTMLButtonElement>('button:nth-child(3)');
-                 if (prevBtn) prevBtn.disabled = this.currentPageIndex === 0;
-                 if (nextBtn) nextBtn.disabled = this.currentPageIndex >= this.pages.length - 1;
-             }
-        }
-    }
-
-    positionCamera(leaf: WorkspaceLeaf) {
-        if (!this.isCanvasView(leaf)) return;
-        const targetY = this.currentPageIndex * (PAGE_HEIGHT_PX + PAGE_GAP) + (PAGE_HEIGHT_PX / 2);
-        const targetX = PAGE_WIDTH_PX / 2;
-
-        const canvasView = leaf.view as any;
-        const canvas = canvasView.canvas;
-
-         if (canvas && typeof canvas.panTo === 'function') {
-             try {
-                 canvas.panTo(targetX, targetY);
-                 // console.log(`Paper Canvas: Used canvas.panTo(${targetX}, ${targetY})`);
-             } catch (e) { console.error("Paper Canvas: Error calling canvas.panTo:", e); this.fallbackScroll(leaf, targetY); }
-         } else if (canvasView && typeof canvasView.setCameraPos === 'function') {
-             try { canvasView.setCameraPos({ x: targetX, y: targetY }); /*console.log(`Used view.setCameraPos`)*/ }
-             catch(e) { console.error("Failed setCameraPos:", e); this.fallbackScroll(leaf, targetY); }
-         } else { console.warn("Cannot access panTo or setCameraPos."); this.fallbackScroll(leaf, targetY - (leaf.view.containerEl.clientHeight / 2)); }
-    }
-
-    fallbackScroll(leaf: WorkspaceLeaf, targetScrollTop: number) {
-        const scrollable = leaf.view.containerEl.querySelector('.canvas-scroll-area') as HTMLElement;
-         if (scrollable) { scrollable.scrollTop = targetScrollTop; /* console.log(`Fallback scroll set`) */; }
-         else { console.warn("Fallback scrolling failed."); }
-    }
-
-    showNotice(message: string, duration: number = 3000) {
-        new Notice(`Paper Canvas: ${message}`, duration);
-    }
-}
->>>>>>> 4ed67e39
+        
+        // Try to set camera position via view API first
+        try {
+            const view = activeLeaf.view;
+            const targetY = this.currentPageIndex * (PAGE_HEIGHT_PX + PAGE_GAP);
+            
+            // Try multiple ways to set camera position
+            if (view && typeof view.setCameraPos === 'function') {
+                view.setCameraPos({
+                    x: 0,
+                    y: targetY
+                });
+                console.log(`Paper Canvas: Set camera position to y=${targetY}`);
+            } 
+            else if (view && view.canvas && typeof view.canvas.setCameraPos === 'function') {
+                view.canvas.setCameraPos({
+                    x: 0,
+                    y: targetY
+                });
+                console.log(`Paper Canvas: Set camera position via canvas to y=${targetY}`);
+            }
+            else {
+                // Fallback for camera position
+                const canvasView = activeLeaf.view.containerEl.querySelector('.canvas-view');
+                if (canvasView instanceof HTMLElement) {
+                    canvasView.scrollTop = targetY;
+                    console.log(`Paper Canvas: Fallback - set scrollTop to y=${targetY}`);
+                } else {
+                    console.warn("Paper Canvas: Cannot access setCameraPos function");
+                }
+            }
+        } catch (e) {
+            console.error("Paper Canvas: Failed to set camera position:", e);
+        }
+        
+        // Restore node positions
+        this.checkExistingNodes(activeLeaf);
+        
+        // Show notification about page change
+        this.showNotice(`Switched to ${this.pages[pageIndex].name}`);
+    }
+
+    // --- Bounds Enforcement ---
+
+    getNodeRect(nodeEl: HTMLElement): { x: number; y: number; width: number; height: number } | null {
+        const style = nodeEl.style;
+        const transform = style.transform;
+        let x = NaN, y = NaN;
+
+        if (transform && transform.includes('translate')) {
+            const match = transform.match(/translate\(\s*(-?[\d.]+px)\s*,\s*(-?[\d.]+px)\s*\)/);
+            if (match && match[1] && match[2]) {
+                x = parseFloat(match[1]);
+                y = parseFloat(match[2]);
+            }
+        }
+
+        if (isNaN(x) || isNaN(y)) {
+            return null;
+        }
+
+        let width = nodeEl.offsetWidth;
+        let height = nodeEl.offsetHeight;
+
+        if (style.width && style.width.endsWith('px')) {
+            width = parseFloat(style.width) || width;
+        }
+        if (style.height && style.height.endsWith('px')) {
+            height = parseFloat(style.height) || height;
+        }
+
+        if (isNaN(width) || isNaN(height) || width <= 0 || height <= 0) {
+            console.warn(`Paper Canvas: Invalid dimensions for node ${nodeEl.id || '(no id)'}. W: ${width}, H: ${height}`);
+            return null;
+        }
+        return { x, y, width, height };
+    }
+
+    enforceBounds(nodeEl: HTMLElement) {
+        if (nodeEl.dataset.checkingBounds === 'true') return;
+
+        const rect = this.getNodeRect(nodeEl);
+        if (!rect) {
+            return;
+        }
+
+        nodeEl.dataset.checkingBounds = 'true';
+
+        let { x, y, width, height } = rect;
+        let correctedX = x;
+        let correctedY = y;
+        let changed = false;
+
+        // Calculate page offset
+        const pageOffset = this.currentPageIndex * (PAGE_HEIGHT_PX + PAGE_GAP);
+        
+        // Page bounds for current page
+        const pageBounds = {
+            minX: 0,
+            minY: pageOffset,
+            maxX: PAGE_WIDTH_PX,
+            maxY: pageOffset + PAGE_HEIGHT_PX
+        };
+
+        // If node is completely outside current page bounds, move it to current page
+        if (y < pageBounds.minY - height || y > pageBounds.maxY + height) {
+            correctedY = pageBounds.minY;
+            changed = true;
+        }
+
+        // Standard bounds checking
+        if (correctedX < pageBounds.minX) { correctedX = pageBounds.minX; changed = true; }
+        if (correctedX + width > pageBounds.maxX) { correctedX = pageBounds.maxX - width; changed = true; }
+        if (correctedY < pageBounds.minY) { correctedY = pageBounds.minY; changed = true; }
+        if (correctedY + height > pageBounds.maxY) { correctedY = pageBounds.maxY - height; changed = true; }
+
+        // Handle oversized nodes
+        if (width > PAGE_WIDTH_PX) correctedX = pageBounds.minX;
+        if (height > PAGE_HEIGHT_PX) correctedY = pageBounds.minY;
+
+        if (changed) {
+            console.log(`Paper Canvas: Node ${nodeEl.id || '(no id)'} out of bounds. Correcting position to (${correctedX}, ${correctedY})`);
+
+            const currentTransform = nodeEl.style.transform || '';
+            const otherTransforms = currentTransform.replace(/translate\([^)]+\)/, '').trim();
+            const newTransform = `translate(${correctedX}px, ${correctedY}px) ${otherTransforms}`.trim();
+
+            nodeEl.style.transform = newTransform;
+            
+            // Update saved position after correction
+            if (nodeEl.id) {
+                const pagePositions = this.nodePositions.get(nodeEl.id);
+                if (pagePositions) {
+                    pagePositions.set(this.currentPageIndex, {
+                        x: correctedX,
+                        y: correctedY - pageOffset
+                    });
+                }
+            }
+        }
+
+        setTimeout(() => {
+            delete nodeEl.dataset.checkingBounds;
+        }, 0);
+    }
+
+    showNotice(message: string, duration: number = 5000) {
+        new Notice(message, duration);
+    }
+}